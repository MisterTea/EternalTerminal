#include "Headers.hpp"

#include "gtest/gtest.h"

#include "ClientConnection.hpp"
#include "Connection.hpp"
#include "FlakySocketHandler.hpp"
#include "LogHandler.hpp"
#include "PipeSocketHandler.hpp"
#include "ServerConnection.hpp"

using namespace et;

const int HEADER_DONE = 0;
const int HEADER_DATA = 1;

class Collector {
 public:
  Collector(shared_ptr<Connection> _connection, const string& _threadName)
      : connection(_connection), threadName(_threadName), done(false) {}

  ~Collector() {
    if (done == false) {
      LOG(FATAL) << "Did not shut down properly";
    }
  }

  void start() {
    collectorThread.reset(new std::thread(&Collector::run, this));
  }

  void run() {
    el::Helpers::setThreadName(threadName);
    auto lastSecond = time(NULL);
    while (!done) {
      if (connection.get() == NULL) {
        LOG(FATAL) << "CONNECTION IS NULL";
      }
      if (connection->hasData()) {
        lock_guard<std::mutex> guard(collectorMutex);
<<<<<<< HEAD
        Packet packet;
        bool status = connection->readPacket(&packet);
        if (status) {
          if (packet.getHeader() == HEADER_DONE) {
            fifo.push_back("DONE");
            break;
          } else if (packet.getHeader() == HEADER_DATA) {
            fifo.push_back(packet.getPayload());
          } else if (packet.getHeader() == HEARTBEAT) {
            // Do nothing
          } else {
            LOG(FATAL) << "INVALID PACKET HEADER: " << packet.getHeader();
=======
        string s;
        int status = connection->readMessage(&s);
        if (status == 1) {
          if (s == string("DONE")) {
            fifo.push_back(s);
>>>>>>> c5fe83d2
          }
        }
      }
      if (connection->isShuttingDown()) {
        done = true;
      }
      ::usleep(10 * 1000);
      if (lastSecond <= time(NULL) - 5) {
        lock_guard<std::mutex> guard(collectorMutex);
        lastSecond = time(NULL);
        connection->writePacket(Packet(EtPacketType::HEARTBEAT, ""));
      }
    }
  }

  void join() { collectorThread->join(); }

  void finish() {
    connection->shutdown();
    lock_guard<std::mutex> guard(collectorMutex);
    done = true;
    collectorThread->join();
  }

  bool hasData() {
    lock_guard<std::mutex> guard(collectorMutex);
    return !fifo.empty();
  }

  string pop() {
    lock_guard<std::mutex> guard(collectorMutex);
    if (fifo.empty()) {
      LOG(FATAL) << "Tried to pop an empty fifo";
    }
    string s = fifo.front();
    fifo.pop_front();
    return s;
  }

  string read() {
    while (!hasData()) {
      ::usleep(10 * 1000);
    }
    return pop();
  }

  void write(const string& s) {
    return connection->writePacket(Packet(HEADER_DATA, s));
  }

  shared_ptr<Connection> getConnection() { return connection; }

 protected:
  shared_ptr<Connection> connection;
  deque<string> fifo;
  shared_ptr<std::thread> collectorThread;
  std::mutex collectorMutex;
  string threadName;
  bool done;
};

void listenFn(bool* stopListening, int serverFd,
              shared_ptr<ServerConnection> serverConnection) {
  while (*stopListening == false) {
    if (serverConnection->getSocketHandler()->hasData(serverFd)) {
      serverConnection->acceptNewConnection(serverFd);
    }
    ::usleep(10 * 1000);
  }
}

map<string, shared_ptr<ServerClientConnection>> serverClientConnections;
class NewConnectionHandler : public ServerConnectionHandler {
 public:
  virtual bool newClient(
      shared_ptr<ServerClientConnection> _serverClientState) {
    string clientId = _serverClientState->getId();
    if (serverClientConnections.find(clientId) !=
        serverClientConnections.end()) {
      LOG(FATAL) << "TRIED TO CREATE DUPLICATE CLIENT ID";
    }
    serverClientConnections[clientId] = _serverClientState;
    return true;
  }
};

class ConnectionTest : public testing::Test {
 protected:
  void SetUp() override {
    el::Helpers::setThreadName("Main");

    string tmpPath = string("/tmp/et_test_XXXXXXXX");
    pipeDirectory = string(mkdtemp(&tmpPath[0]));
    pipePath = string(pipeDirectory) + "/pipe";
    endpoint = SocketEndpoint(pipePath);

    serverConnection.reset(new ServerConnection(
        serverSocketHandler, endpoint,
        shared_ptr<ServerConnectionHandler>(new NewConnectionHandler())));

    int serverFd = *(serverSocketHandler->getEndpointFds(endpoint).begin());
    stopListening = false;
    serverListenThread.reset(
        new std::thread(listenFn, &stopListening, serverFd, serverConnection));
  }

  void TearDown() override {
    stopListening = true;
    serverListenThread->join();
    serverClientConnections.clear();
    FATAL_FAIL(::remove(pipePath.c_str()));
    FATAL_FAIL(::remove(pipeDirectory.c_str()));
    serverConnection.reset();

    auto v = serverSocketHandler->getActiveSockets();
    if (!v.empty()) {
      LOG(FATAL) << "Dangling socket fd (first): " << v[0];
    }
    v = clientSocketHandler->getActiveSockets();
    if (!v.empty()) {
      LOG(FATAL) << "Dangling socket fd (first): " << v[0];
    }
  }

  void readWriteTest(const string& clientId) {
    serverConnection->addClientKey(clientId, CRYPTO_KEY);
    // Wait for server to spin up
    ::usleep(1000 * 1000);

    shared_ptr<ClientConnection> clientConnection(new ClientConnection(
        clientSocketHandler, endpoint, clientId, CRYPTO_KEY));
    while (true) {
      try {
        if (clientConnection->connect()) {
          break;
        }
        LOG(INFO) << "Connection failed, retrying...";
        ::usleep(1000 * 1000);
      } catch (const std::runtime_error& ex) {
        LOG(FATAL) << "Error connecting to server: " << ex.what();
      }
    }

    while (serverClientConnections.find(clientId) ==
           serverClientConnections.end()) {
      ::usleep(1000 * 1000);
    }
    shared_ptr<Collector> serverCollector(
        new Collector(std::static_pointer_cast<Connection>(
                          serverClientConnections.find(clientId)->second),
                      "Server"));
    serverCollector->start();
    shared_ptr<Collector> clientCollector(new Collector(
        std::static_pointer_cast<Connection>(clientConnection), "Client"));
    clientCollector->start();

    const int NUM_MESSAGES = 32;
    string s(NUM_MESSAGES * 1024, '\0');
    for (int a = 0; a < NUM_MESSAGES * 1024; a++) {
      s[a] = rand() % 26 + 'A';
    }

    for (int a = 0; a < NUM_MESSAGES; a++) {
      VLOG(1) << "Writing packet " << a;
      serverCollector->write(string((&s[0] + a * 1024), 1024));
    }
    serverCollector->write("DONE");

    string resultConcat;
    string result;
    for (int a = 0; a < NUM_MESSAGES; a++) {
      result = clientCollector->read();
      resultConcat = resultConcat.append(result);
      LOG(INFO) << "ON MESSAGE " << a;
    }
    result = clientCollector->read();
    EXPECT_EQ(result, "DONE");
    EXPECT_EQ(resultConcat, s);

    serverConnection->removeClient(serverCollector->getConnection()->getId());
    serverCollector->join();
    serverCollector.reset();
    clientCollector->join();
    clientCollector.reset();
    clientConnection.reset();
  }

  shared_ptr<SocketHandler> serverSocketHandler;
  shared_ptr<SocketHandler> clientSocketHandler;
  shared_ptr<ServerConnection> serverConnection;
  shared_ptr<std::thread> serverListenThread;
  string pipeDirectory;
  string pipePath;
  SocketEndpoint endpoint;
  bool stopListening;
  const string CRYPTO_KEY = "12345678901234567890123456789012";
};

class ReliableConnectionTest : public ConnectionTest {
 protected:
  void SetUp() override {
    srand(1);

    serverSocketHandler.reset(new PipeSocketHandler());
    clientSocketHandler.reset(new PipeSocketHandler());

    ConnectionTest::SetUp();
  }
};

TEST_F(ReliableConnectionTest, ReadWrite) { readWriteTest("1234567890123456"); }

TEST_F(ReliableConnectionTest, MultiReadWrite) {
  thread_pool pool(16);
  string base_id = "1234567890123456";
  for (int a = 0; a < 16; a++) {
    string new_id = base_id;
    new_id[0] = 'A' + a;
    pool.push([&, this](int id, string clientId) { readWriteTest(clientId); },
              new_id);
    ::usleep((500 + rand() % 1000) * 1000);
  }
  pool.stop(true);
}

class FlakyConnectionTest : public ConnectionTest {
 protected:
  void SetUp() override {
    int seed = int(time(NULL));
    srand(seed);
    LOG(INFO) << "Running flaky test with seed: " << seed;

    shared_ptr<SocketHandler> serverReliableSocketHandler(
        new PipeSocketHandler());
    shared_ptr<SocketHandler> clientReliableSocketHandler(
        new PipeSocketHandler());
    serverSocketHandler.reset(
        new FlakySocketHandler(serverReliableSocketHandler));
    clientSocketHandler.reset(
        new FlakySocketHandler(clientReliableSocketHandler));

    ConnectionTest::SetUp();
  }
};

TEST_F(FlakyConnectionTest, ReadWrite) {
  const string clientId = "1234567890123456";
  readWriteTest(clientId);
}

TEST_F(FlakyConnectionTest, MultiReadWrite) {
  thread_pool pool(16);
  string base_id = "1234567890123456";
  for (int a = 0; a < 16; a++) {
    string new_id = base_id;
    new_id[0] = 'A' + a;
    pool.push([&, this](int id, string clientId) { readWriteTest(clientId); },
              new_id);
  }
  pool.stop(true);
}<|MERGE_RESOLUTION|>--- conflicted
+++ resolved
@@ -38,26 +38,17 @@
       }
       if (connection->hasData()) {
         lock_guard<std::mutex> guard(collectorMutex);
-<<<<<<< HEAD
         Packet packet;
         bool status = connection->readPacket(&packet);
         if (status) {
           if (packet.getHeader() == HEADER_DONE) {
             fifo.push_back("DONE");
-            break;
           } else if (packet.getHeader() == HEADER_DATA) {
             fifo.push_back(packet.getPayload());
           } else if (packet.getHeader() == HEARTBEAT) {
             // Do nothing
           } else {
             LOG(FATAL) << "INVALID PACKET HEADER: " << packet.getHeader();
-=======
-        string s;
-        int status = connection->readMessage(&s);
-        if (status == 1) {
-          if (s == string("DONE")) {
-            fifo.push_back(s);
->>>>>>> c5fe83d2
           }
         }
       }
