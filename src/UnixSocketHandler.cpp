#include "UnixSocketHandler.hpp"

#include <netdb.h>
#include <netinet/in.h>
#include <netinet/tcp.h>
#include <sys/socket.h>

namespace et {
UnixSocketHandler::UnixSocketHandler ( ) { serverSocket = -1; }

bool UnixSocketHandler::hasData ( int fd ) {
  fd_set input;
  FD_ZERO ( &input );
  FD_SET ( fd, &input );
  struct timeval timeout;
  timeout.tv_sec = 0;
  timeout.tv_usec = 1 * 100;
  int n = select ( fd + 1, &input, NULL, NULL, &timeout );
  if ( n == -1 ) {
    // Select timed out or failed.
    return false;
  } else if ( n == 0 )
    return false;
  if ( !FD_ISSET ( fd, &input ) ) {
    throw runtime_error ( "Oops" );
  }
  return true;
}

ssize_t UnixSocketHandler::read ( int fd, void *buf, size_t count ) {
  ssize_t readBytes = ::read ( fd, buf, count );
  if ( readBytes == 0 ) {
    throw runtime_error ( "Remote host closed connection" );
  }
  return readBytes;
}

ssize_t UnixSocketHandler::write ( int fd, const void *buf, size_t count ) { return ::write ( fd, buf, count ); }

int UnixSocketHandler::connect ( const std::string &hostname, int port ) {
  int sockfd;
  sockaddr_in serv_addr;
  hostent *server;

  sockfd = socket ( AF_INET, SOCK_STREAM, 0 );
  if ( sockfd < 0 ) {
    LOG ( ERROR ) << "ERROR opening socket";
    return -1;
  }
  initSocket ( sockfd );
  server = gethostbyname ( hostname.c_str ( ) );
  if ( server == NULL ) {
    LOG ( ERROR ) << "ERROR, no such host";
    return -1;
  }
  bzero ( ( char * ) &serv_addr, sizeof ( serv_addr ) );
  serv_addr.sin_family = AF_INET;
<<<<<<< HEAD
  bcopy((char *)server->h_addr,
        (char *)&serv_addr.sin_addr.s_addr,
        server->h_length);
  serv_addr.sin_port = htons(port);
  int rc = ::connect(sockfd,(sockaddr *) &serv_addr,sizeof(serv_addr));
  if (rc < 0) {
    LOG(ERROR) << "ERROR connecting to " << hostname << ":" << port << ". " << rc << " " << strerror(rc);
    ::close(sockfd);
=======
  bcopy ( ( char * ) server->h_addr, ( char * ) &serv_addr.sin_addr.s_addr, server->h_length );
  serv_addr.sin_port = htons ( port );
  if (::connect ( sockfd, ( sockaddr * ) &serv_addr, sizeof ( serv_addr ) ) < 0 ) {
    LOG ( ERROR ) << "ERROR connecting to " << hostname << ":" << port;
    ::close ( sockfd );
>>>>>>> 1da17f56
    return -1;
  }
  return sockfd;
}

int UnixSocketHandler::listen ( int port ) {
  if ( serverSocket == -1 ) {
    // Initialize server socket
    struct sockaddr_in server;

    // Create socket
    int socket_desc = socket ( AF_INET, SOCK_STREAM, 0 );
    initSocket ( socket_desc );
    if ( socket_desc == -1 ) {
      throw std::runtime_error ( "Could not create socket" );
    }

    // Prepare the sockaddr_in structure
    server.sin_family = AF_INET;
    server.sin_addr.s_addr = INADDR_ANY;
    server.sin_port = htons ( port );

    // Bind
    if (::bind ( socket_desc, ( struct sockaddr * ) &server, sizeof ( server ) ) < 0 ) {
      throw std::runtime_error ( "Bind Failed" );
    }

    // Listen
    ::listen ( socket_desc, 3 );
    serverSocket = socket_desc;
  }

  sockaddr_in client;
  socklen_t c = sizeof ( sockaddr_in );
  int client_sock = ::accept ( serverSocket, ( sockaddr * ) &client, &c );
  if ( client_sock >= 0 ) {
    initSocket ( client_sock );
  }
  return client_sock;
}

void UnixSocketHandler::stopListening ( ) { close ( serverSocket ); }

void UnixSocketHandler::close ( int fd ) {
  VLOG ( 1 ) << "Shutting down connection: " << fd << endl;
  int rc = ::shutdown ( fd, SHUT_RDWR );
  if ( rc == -1 ) {
    if ( errno == ENOTCONN ) {
      // This is harmless
    } else {
      FATAL_FAIL ( rc );
    }
  }
  FATAL_FAIL (::close ( fd ) );
}

void UnixSocketHandler::initSocket ( int fd ) {
  int flag = 1;
  FATAL_FAIL ( setsockopt ( fd,                 /* socket affected */
                            IPPROTO_TCP,        /* set option at TCP level */
                            TCP_NODELAY,        /* name of option */
                            ( char * ) &flag,   /* the cast is historical cruft */
                            sizeof ( int ) ) ); /* length of option value */
  timeval tv;
  tv.tv_sec = 5;
  tv.tv_usec = 0;
  FATAL_FAIL ( setsockopt ( fd, SOL_SOCKET, SO_RCVTIMEO, ( char * ) &tv, sizeof ( tv ) ) );
  FATAL_FAIL ( setsockopt ( fd, SOL_SOCKET, SO_SNDTIMEO, ( char * ) &tv, sizeof ( tv ) ) );
}
}<|MERGE_RESOLUTION|>--- conflicted
+++ resolved
@@ -55,7 +55,6 @@
   }
   bzero ( ( char * ) &serv_addr, sizeof ( serv_addr ) );
   serv_addr.sin_family = AF_INET;
-<<<<<<< HEAD
   bcopy((char *)server->h_addr,
         (char *)&serv_addr.sin_addr.s_addr,
         server->h_length);
@@ -64,13 +63,6 @@
   if (rc < 0) {
     LOG(ERROR) << "ERROR connecting to " << hostname << ":" << port << ". " << rc << " " << strerror(rc);
     ::close(sockfd);
-=======
-  bcopy ( ( char * ) server->h_addr, ( char * ) &serv_addr.sin_addr.s_addr, server->h_length );
-  serv_addr.sin_port = htons ( port );
-  if (::connect ( sockfd, ( sockaddr * ) &serv_addr, sizeof ( serv_addr ) ) < 0 ) {
-    LOG ( ERROR ) << "ERROR connecting to " << hostname << ":" << port;
-    ::close ( sockfd );
->>>>>>> 1da17f56
     return -1;
   }
   return sockfd;
