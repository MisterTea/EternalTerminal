--- conflicted
+++ resolved
@@ -26,13 +26,8 @@
 
   inline int getSocketFd ( ) { return socketFd; }
 
-<<<<<<< HEAD
   inline void invalidateSocket() {
     lock_guard<std::mutex> guard(recoverMutex);
-=======
-  inline void invalidateSocket ( ) {
-    // TODO: Close the socket
->>>>>>> 1da17f56
     socketFd = -1;
   }
 
