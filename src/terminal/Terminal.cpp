<<<<<<< HEAD
#include "Terminal.hpp"
=======
#include "ClientConnection.hpp"
#include "CryptoHandler.hpp"
#include "DaemonCreator.hpp"
#include "Headers.hpp"
#include "LogHandler.hpp"
#include "ParseConfigFile.hpp"
#include "PortForwardHandler.hpp"
#include "ServerConnection.hpp"
#include "SystemUtils.hpp"
#include "TcpSocketHandler.hpp"
#include "UserTerminalHandler.hpp"
#include "UserTerminalRouter.hpp"

#include "simpleini/SimpleIni.h"

#include "ETerminal.pb.h"
>>>>>>> 224d752c

using namespace et;
namespace google {}
namespace gflags {}
using namespace google;
using namespace gflags;

DEFINE_string(idpasskey, "",
              "If set, uses IPC to send a client id/key to the server daemon");
DEFINE_string(idpasskeyfile, "",
              "If set, uses IPC to send a client id/key to the server daemon "
              "from a file");
DEFINE_bool(jump, false,
            "If set, forward all packets between client and dst terminal");
DEFINE_string(dsthost, "", "Must be set if jump is set to true");
DEFINE_int32(dstport, 2022, "Must be set if jump is set to true");
DEFINE_int32(v, 0, "verbose level");
DEFINE_bool(logtostdout, false, "log to stdout");
DEFINE_string(cfgfile, "", "Location of the config file");
DEFINE_bool(noratelimit, false, "Disable rate limit");

string getIdpasskey() {
  string idpasskey = FLAGS_idpasskey;
  if (FLAGS_idpasskeyfile.length() > 0) {
    // Check for passkey file
    std::ifstream t(FLAGS_idpasskeyfile.c_str());
    std::stringstream buffer;
    buffer << t.rdbuf();
    idpasskey = buffer.str();
    // Trim whitespace
    idpasskey.erase(idpasskey.find_last_not_of(" \n\r\t") + 1);
    // Delete the file with the passkey
    remove(FLAGS_idpasskeyfile.c_str());
  }
  return idpasskey;
}

void setDaemonLogFile(string idpasskey, string daemonType) {
  if (!FLAGS_logtostdout) {
    string first_idpass_chars = idpasskey.substr(0, 10);
    string logFile =
        string("/tmp/etterminal_") + daemonType + "_" + first_idpass_chars;
    // Redirect std streams to a file
    LogHandler::stderrToFile(logFile);
  }
}

void startUserTerminal(shared_ptr<SocketHandler> ipcSocketHandler,
                       shared_ptr<UserTerminal> term, string idpasskey,
                       bool noratelimit) {
  UserTerminalHandler uth(ipcSocketHandler, term, noratelimit);
  uth.connectToRouter(idpasskey);
  cout << "IDPASSKEY:" << idpasskey << endl;
  if (DaemonCreator::create(true) == -1) {
    LOG(FATAL) << "Error creating daemon: " << strerror(errno);
  }
  setDaemonLogFile(idpasskey, "terminal");
  uth.run();
}

void startJumpHostClient(shared_ptr<SocketHandler> socketHandler,
                         string idpasskey, SocketEndpoint dstSocketEndpoint) {
  cout << "IDPASSKEY:" << idpasskey << endl;
  auto idpasskey_splited = split(idpasskey, '/');
  string id = idpasskey_splited[0];
  string passkey = idpasskey_splited[1];

<<<<<<< HEAD
  if (::daemon(0, 0) == -1) {
=======
  string host = FLAGS_dsthost;
  int port = FLAGS_dstport;

  if (DaemonCreator::create(true) == -1) {
>>>>>>> 224d752c
    LOG(FATAL) << "Error creating daemon: " << strerror(errno);
  }
  setDaemonLogFile(idpasskey, "jumphost");

  SocketEndpoint endpoint(ROUTER_FIFO_NAME);
  int routerFd = socketHandler->connect(endpoint);

  if (routerFd < 0) {
    if (errno == ECONNREFUSED) {
      cout << "Error:  The Eternal Terminal daemon is not running.  Please "
              "(re)start the et daemon on the server."
           << endl;
    } else {
      cout << "Error:  Connection error communicating with et daemon: "
           << strerror(errno) << "." << endl;
    }
    exit(1);
  }

  try {
    socketHandler->writeMessage(routerFd, idpasskey);
  } catch (const std::runtime_error &re) {
    LOG(FATAL) << "Cannot send idpasskey to router: " << re.what();
  }

  InitialPayload payload;

  shared_ptr<SocketHandler> jumpclientSocket(new TcpSocketHandler());
  shared_ptr<ClientConnection> jumpclient = shared_ptr<ClientConnection>(
      new ClientConnection(jumpclientSocket, dstSocketEndpoint, id, passkey));

  int connectFailCount = 0;
  while (true) {
    try {
      if (jumpclient->connect()) {
        jumpclient->writeProto(payload);
        break;
      } else {
        LOG(ERROR) << "Connecting to dst server failed: Connect timeout";
        connectFailCount++;
        if (connectFailCount == 3) {
          throw std::runtime_error("Connect timeout");
        }
      }
    } catch (const runtime_error &err) {
      LOG(INFO) << "Could not make initial connection to dst server";
      cout << "Could not make initial connection to " << dstSocketEndpoint
           << ": " << err.what() << endl;
      exit(1);
    }
    break;
  }
  VLOG(1) << "JumpClient created with id: " << jumpclient->getId();

  bool run = true;
  bool is_reconnecting = false;
  time_t keepaliveTime = time(NULL) + SERVER_KEEP_ALIVE_DURATION;

  while (run && !jumpclient->isShuttingDown()) {
    // Data structures needed for select() and
    // non-blocking I/O.
    fd_set rfd;
    timeval tv;

    FD_ZERO(&rfd);
    FD_SET(routerFd, &rfd);
    int maxfd = routerFd;
    int jumpClientFd = jumpclient->getSocketFd();
    VLOG(4) << "Jump cliend fd: " << jumpClientFd;
    if (jumpClientFd > 0) {
      FD_SET(jumpClientFd, &rfd);
      maxfd = max(maxfd, jumpClientFd);
    }
    tv.tv_sec = 0;
    tv.tv_usec = 10000;
    select(maxfd + 1, &rfd, NULL, NULL, &tv);

    try {
      // forward local router -> DST terminal.
      if (FD_ISSET(routerFd, &rfd)) {
        VLOG(4) << "Routerfd is selected";
        if (jumpClientFd < 0) {
          if (is_reconnecting) {
            // there is a reconnect thread running, joining...
            jumpclient->waitReconnect();
            is_reconnecting = false;
          } else {
            LOG(INFO) << "User comes back, reconnecting";
            is_reconnecting = true;
            jumpclient->closeSocketAndMaybeReconnect();
          }
          LOG(INFO) << "Reconnecting, sleep for 3s...";
          sleep(3);
          continue;
        } else {
          string s = socketHandler->readMessage(routerFd);
          jumpclient->writeMessage(s);
          VLOG(3) << "Sent message from router to dst terminal: " << s.length();
        }
        keepaliveTime = time(NULL) + SERVER_KEEP_ALIVE_DURATION;
      }
      // forward DST terminal -> local router
      if (jumpClientFd > 0 && FD_ISSET(jumpClientFd, &rfd)) {
        if (jumpclient->hasData()) {
          string receivedMessage;
          jumpclient->readMessage(&receivedMessage);
          socketHandler->writeMessage(routerFd, receivedMessage);
          VLOG(3) << "Send message from dst terminal to router: "
                  << receivedMessage.length();
        }
        keepaliveTime = time(NULL) + SERVER_KEEP_ALIVE_DURATION;
      }
      // src disconnects, close jump -> dst
      if (jumpClientFd > 0 && keepaliveTime < time(NULL)) {
        LOG(INFO) << "Jumpclient idle, killing connection";
        jumpclient->closeSocket();
        is_reconnecting = false;
      }
    } catch (const runtime_error &re) {
      LOG(ERROR) << "Error: " << re.what();
      cout << "Connection closing because of error: " << re.what() << endl;
      run = false;
    }
  }
  LOG(ERROR) << "Jumpclient shutdown";
  close(routerFd);
}

int main(int argc, char **argv) {
  // Version string need to be set before GFLAGS parse arguments
  SetVersionString(string(ET_VERSION));

  // Setup easylogging configurations
  el::Configurations defaultConf = LogHandler::setupLogHandler(&argc, &argv);

  if (FLAGS_logtostdout) {
    defaultConf.setGlobally(el::ConfigurationType::ToStandardOutput, "true");
  } else {
    defaultConf.setGlobally(el::ConfigurationType::ToStandardOutput, "false");
  }

  // default max log file size is 20MB for etserver
  string maxlogsize = "20971520";

  if (FLAGS_cfgfile.length()) {
    // Load the config file
    CSimpleIniA ini(true, true, true);
    SI_Error rc = ini.LoadFile(FLAGS_cfgfile.c_str());
    if (rc == 0) {
      // read verbose level
      const char *vlevel = ini.GetValue("Debug", "verbose", NULL);
      if (vlevel) {
        el::Loggers::setVerboseLevel(atoi(vlevel));
      }
      // read silent setting
      const char *silent = ini.GetValue("Debug", "silent", NULL);
      if (silent && atoi(silent) != 0) {
        defaultConf.setGlobally(el::ConfigurationType::Enabled, "false");
      }
      // read log file size limit
      const char *logsize = ini.GetValue("Debug", "logsize", NULL);
      if (logsize && atoi(logsize) != 0) {
        // make sure maxlogsize is a string of int value
        maxlogsize = string(logsize);
      }

    } else {
      LOG(FATAL) << "Invalid config file: " << FLAGS_cfgfile;
    }
  }

  GOOGLE_PROTOBUF_VERIFY_VERSION;
  srand(1);

  shared_ptr<SocketHandler> ipcSocketHandler(new PipeSocketHandler());
  shared_ptr<PsuedoUserTerminal> term(new PsuedoUserTerminal());

  if (FLAGS_jump) {
    string idpasskey = getIdpasskey();
    string id = split(idpasskey, '/')[0];
    string username = string(ssh_get_local_username());
    // etserver with --jump cannot write to the default log file(root)
    LogHandler::setupLogFile(&defaultConf,
                             "/tmp/etjump-" + username + "-" + id + ".log",
                             maxlogsize);
    // Reconfigure default logger to apply settings above
    el::Loggers::reconfigureLogger("default", defaultConf);
    // set thread name
    el::Helpers::setThreadName("jump-main");
    // Install log rotation callback
    el::Helpers::installPreRollOutCallback(LogHandler::rolloutHandler);

    startJumpHostClient(ipcSocketHandler, idpasskey,
                        SocketEndpoint(FLAGS_dsthost, FLAGS_dstport));

    // Uninstall log rotation callback
    el::Helpers::uninstallPreRollOutCallback();
    return 0;
  }

  if (FLAGS_idpasskey.length() > 0 || FLAGS_idpasskeyfile.length() > 0) {
    string idpasskey = getIdpasskey();
    string id = split(idpasskey, '/')[0];
    string username = string(ssh_get_local_username());
    // etserver with --idpasskey cannot write to the default log file(root)
    LogHandler::setupLogFile(&defaultConf,
                             "/tmp/etterminal-" + username + "-" + id + ".log",
                             maxlogsize);
    // Reconfigure default logger to apply settings above
    el::Loggers::reconfigureLogger("default", defaultConf);
    // set thread name
    el::Helpers::setThreadName("terminal-main");
    // Install log rotation callback
    el::Helpers::installPreRollOutCallback(LogHandler::rolloutHandler);

    et::startUserTerminal(ipcSocketHandler, term, idpasskey, FLAGS_noratelimit);

    // Uninstall log rotation callback
    el::Helpers::uninstallPreRollOutCallback();
    return 0;
  }

  cout << "Call etterminal with --idpasskey, --idpasskeyfile, or --jump\n";
  exit(1);
}<|MERGE_RESOLUTION|>--- conflicted
+++ resolved
@@ -1,23 +1,4 @@
-<<<<<<< HEAD
 #include "Terminal.hpp"
-=======
-#include "ClientConnection.hpp"
-#include "CryptoHandler.hpp"
-#include "DaemonCreator.hpp"
-#include "Headers.hpp"
-#include "LogHandler.hpp"
-#include "ParseConfigFile.hpp"
-#include "PortForwardHandler.hpp"
-#include "ServerConnection.hpp"
-#include "SystemUtils.hpp"
-#include "TcpSocketHandler.hpp"
-#include "UserTerminalHandler.hpp"
-#include "UserTerminalRouter.hpp"
-
-#include "simpleini/SimpleIni.h"
-
-#include "ETerminal.pb.h"
->>>>>>> 224d752c
 
 using namespace et;
 namespace google {}
@@ -85,14 +66,10 @@
   string id = idpasskey_splited[0];
   string passkey = idpasskey_splited[1];
 
-<<<<<<< HEAD
-  if (::daemon(0, 0) == -1) {
-=======
   string host = FLAGS_dsthost;
   int port = FLAGS_dstport;
 
   if (DaemonCreator::create(true) == -1) {
->>>>>>> 224d752c
     LOG(FATAL) << "Error creating daemon: " << strerror(errno);
   }
   setDaemonLogFile(idpasskey, "jumphost");
