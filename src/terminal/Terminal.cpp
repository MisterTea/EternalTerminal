#include "Terminal.hpp"

using namespace et;
namespace google {}
namespace gflags {}
using namespace google;
using namespace gflags;

DEFINE_string(idpasskey, "",
              "If set, uses IPC to send a client id/key to the server daemon");
DEFINE_string(idpasskeyfile, "",
              "If set, uses IPC to send a client id/key to the server daemon "
              "from a file");
DEFINE_bool(jump, false,
            "If set, forward all packets between client and dst terminal");
DEFINE_string(dsthost, "", "Must be set if jump is set to true");
DEFINE_int32(dstport, 2022, "Must be set if jump is set to true");
DEFINE_int32(v, 0, "verbose level");
DEFINE_bool(logtostdout, false, "log to stdout");
DEFINE_string(cfgfile, "", "Location of the config file");
DEFINE_bool(noratelimit, false, "Disable rate limit");

string getIdpasskey() {
  string idpasskey = FLAGS_idpasskey;
  if (FLAGS_idpasskeyfile.length() > 0) {
    // Check for passkey file
    std::ifstream t(FLAGS_idpasskeyfile.c_str());
    std::stringstream buffer;
    buffer << t.rdbuf();
    idpasskey = buffer.str();
    // Trim whitespace
    idpasskey.erase(idpasskey.find_last_not_of(" \n\r\t") + 1);
    // Delete the file with the passkey
    remove(FLAGS_idpasskeyfile.c_str());
  }
  return idpasskey;
}

void setDaemonLogFile(string idpasskey, string daemonType) {
  if (!FLAGS_logtostdout) {
    string first_idpass_chars = idpasskey.substr(0, 10);
    string logFile =
        string("/tmp/etterminal_") + daemonType + "_" + first_idpass_chars;
    // Redirect std streams to a file
    LogHandler::stderrToFile(logFile);
  }
}

void startUserTerminal(shared_ptr<SocketHandler> ipcSocketHandler,
                       shared_ptr<UserTerminal> term, string idpasskey,
                       bool noratelimit) {
  UserTerminalHandler uth(ipcSocketHandler, term, noratelimit);
  uth.connectToRouter(idpasskey);
  cout << "IDPASSKEY:" << idpasskey << endl;
  if (DaemonCreator::create(true) == -1) {
    LOG(FATAL) << "Error creating daemon: " << strerror(errno);
  }
  setDaemonLogFile(idpasskey, "terminal");
  uth.run();
}

void startJumpHostClient(shared_ptr<SocketHandler> socketHandler,
                         string idpasskey, SocketEndpoint dstSocketEndpoint) {
  cout << "IDPASSKEY:" << idpasskey << endl;
  auto idpasskey_splited = split(idpasskey, '/');
  string id = idpasskey_splited[0];
  string passkey = idpasskey_splited[1];

  if (DaemonCreator::create(true) == -1) {
    LOG(FATAL) << "Error creating daemon: " << strerror(errno);
  }
  setDaemonLogFile(idpasskey, "jumphost");

  SocketEndpoint endpoint(ROUTER_FIFO_NAME);
  int routerFd = socketHandler->connect(endpoint);

  if (routerFd < 0) {
    if (errno == ECONNREFUSED) {
      cout << "Error:  The Eternal Terminal daemon is not running.  Please "
              "(re)start the et daemon on the server."
           << endl;
    } else {
      cout << "Error:  Connection error communicating with et daemon: "
           << strerror(errno) << "." << endl;
    }
    exit(1);
  }

  try {
    socketHandler->writePacket(
        routerFd, Packet(TerminalPacketType::IDPASSKEY, idpasskey));
  } catch (const std::runtime_error &re) {
    LOG(FATAL) << "Cannot send idpasskey to router: " << re.what();
  }

  InitialPayload payload;

  shared_ptr<SocketHandler> jumpclientSocket(new TcpSocketHandler());
  shared_ptr<ClientConnection> jumpclient = shared_ptr<ClientConnection>(
      new ClientConnection(jumpclientSocket, dstSocketEndpoint, id, passkey));

  int connectFailCount = 0;
  while (true) {
    try {
      if (jumpclient->connect()) {
        jumpclient->writePacket(
            Packet(et::EtPacketType::INITIAL_PAYLOAD, protoToString(payload)));
        break;
      } else {
        LOG(ERROR) << "Connecting to dst server failed: Connect timeout";
        connectFailCount++;
        if (connectFailCount == 3) {
          throw std::runtime_error("Connect timeout");
        }
      }
    } catch (const runtime_error &err) {
      LOG(INFO) << "Could not make initial connection to dst server";
      cout << "Could not make initial connection to " << dstSocketEndpoint
           << ": " << err.what() << endl;
      exit(1);
    }
    break;
  }
  VLOG(1) << "JumpClient created with id: " << jumpclient->getId();

  bool run = true;
  bool is_reconnecting = false;
  time_t keepaliveTime = time(NULL) + SERVER_KEEP_ALIVE_DURATION;

  while (run && !jumpclient->isShuttingDown()) {
    // Data structures needed for select() and
    // non-blocking I/O.
    fd_set rfd;
    timeval tv;

    FD_ZERO(&rfd);
    FD_SET(routerFd, &rfd);
    int maxfd = routerFd;
    int jumpClientFd = jumpclient->getSocketFd();
    VLOG(4) << "Jump cliend fd: " << jumpClientFd;
    if (jumpClientFd > 0) {
      FD_SET(jumpClientFd, &rfd);
      maxfd = max(maxfd, jumpClientFd);
    }
    tv.tv_sec = 0;
    tv.tv_usec = 10000;
    select(maxfd + 1, &rfd, NULL, NULL, &tv);

    try {
      // forward local router -> DST terminal.
      if (FD_ISSET(routerFd, &rfd)) {
        VLOG(4) << "Routerfd is selected";
        if (jumpClientFd < 0) {
          if (is_reconnecting) {
            // there is a reconnect thread running, joining...
            jumpclient->waitReconnect();
            is_reconnecting = false;
          } else {
            LOG(INFO) << "User comes back, reconnecting";
            is_reconnecting = true;
            jumpclient->closeSocketAndMaybeReconnect();
          }
          LOG(INFO) << "Reconnecting, sleep for 3s...";
          sleep(3);
          continue;
        } else {
          Packet p = socketHandler->readPacket(routerFd);
          jumpclient->writePacket(p);
          VLOG(3) << "Sent message from router to dst terminal: " << p.length();
        }
        keepaliveTime = time(NULL) + SERVER_KEEP_ALIVE_DURATION;
      }
      // forward DST terminal -> local router
      if (jumpClientFd > 0 && FD_ISSET(jumpClientFd, &rfd)) {
        if (jumpclient->hasData()) {
          Packet receivedMessage;
          if (jumpclient->readPacket(&receivedMessage)) {
            socketHandler->writePacket(routerFd, receivedMessage);
            VLOG(3) << "Send message from dst terminal to router: "
                    << receivedMessage.length();
          }
        }
        keepaliveTime = time(NULL) + SERVER_KEEP_ALIVE_DURATION;
      }
      // src disconnects, close jump -> dst
      if (jumpClientFd > 0 && keepaliveTime < time(NULL)) {
        LOG(INFO) << "Jumpclient idle, killing connection";
        jumpclient->closeSocket();
        is_reconnecting = false;
      }
    } catch (const runtime_error &re) {
      LOG(ERROR) << "Error: " << re.what();
      cout << "Connection closing because of error: " << re.what() << endl;
      run = false;
    }
  }
  LOG(ERROR) << "Jumpclient shutdown";
  close(routerFd);
}

int main(int argc, char **argv) {
  // Version string need to be set before GFLAGS parse arguments
  SetVersionString(string(ET_VERSION));

  // Setup easylogging configurations
  el::Configurations defaultConf = LogHandler::setupLogHandler(&argc, &argv);

  // GFLAGS parse command line arguments
  gflags::ParseCommandLineFlags(&argc, &argv, true);

  if (FLAGS_logtostdout) {
    defaultConf.setGlobally(el::ConfigurationType::ToStandardOutput, "true");
  } else {
    defaultConf.setGlobally(el::ConfigurationType::ToStandardOutput, "false");
  }

  // default max log file size is 20MB for etserver
  string maxlogsize = "20971520";

  if (FLAGS_cfgfile.length()) {
    // Load the config file
    CSimpleIniA ini(true, true, true);
    SI_Error rc = ini.LoadFile(FLAGS_cfgfile.c_str());
    if (rc == 0) {
      // read verbose level
      const char *vlevel = ini.GetValue("Debug", "verbose", NULL);
      if (vlevel) {
        el::Loggers::setVerboseLevel(atoi(vlevel));
      }
      // read silent setting
      const char *silent = ini.GetValue("Debug", "silent", NULL);
      if (silent && atoi(silent) != 0) {
        defaultConf.setGlobally(el::ConfigurationType::Enabled, "false");
      }
      // read log file size limit
      const char *logsize = ini.GetValue("Debug", "logsize", NULL);
      if (logsize && atoi(logsize) != 0) {
        // make sure maxlogsize is a string of int value
        maxlogsize = string(logsize);
      }

    } else {
      LOG(FATAL) << "Invalid config file: " << FLAGS_cfgfile;
    }
  }

  GOOGLE_PROTOBUF_VERIFY_VERSION;
  srand(1);

  shared_ptr<SocketHandler> ipcSocketHandler(new PipeSocketHandler());
  shared_ptr<PsuedoUserTerminal> term(new PsuedoUserTerminal());

  if (FLAGS_idpasskey.length() == 0 && FLAGS_idpasskeyfile.length() == 0) {
    // Try to read from stdin
    struct timeval timeout;
    timeout.tv_sec = 1;
    timeout.tv_usec = 0;
    fd_set readfds;
    FD_ZERO(&readfds);

    FD_SET(STDIN_FILENO, &readfds);

    int res = select(1, &readfds, NULL, NULL, &timeout);
    if (res < 0) {
      FATAL_FAIL(res);
    }
    if (res == 0) {
      cout << "Call etterminal with --idpasskey or --idpasskeyfile, or feed "
              "this information on stdin\n";
      exit(1);
    }

    string stdinData;
    if (!getline(cin, stdinData)) {
      cout << "Call etterminal with --idpasskey or --idpasskeyfile, or feed "
              "this information on stdin\n";
      exit(1);
    }
    auto tokens = split(stdinData, '_');
    FLAGS_idpasskey = tokens[0];
    FATAL_FAIL(setenv("TERM", tokens[1].c_str(), 1));
  }

  string idpasskey = getIdpasskey();
  string id = split(idpasskey, '/')[0];
  string username = string(ssh_get_local_username());
  if (FLAGS_jump) {
    // etserver with --jump cannot write to the default log file(root)
    LogHandler::setupLogFile(&defaultConf,
                             "/tmp/etjump-" + username + "-" + id + ".log",
                             maxlogsize);
    // Reconfigure default logger to apply settings above
    el::Loggers::reconfigureLogger("default", defaultConf);
    // set thread name
    el::Helpers::setThreadName("jump-main");
    // Install log rotation callback
    el::Helpers::installPreRollOutCallback(LogHandler::rolloutHandler);

    startJumpHostClient(ipcSocketHandler, idpasskey,
                        SocketEndpoint(FLAGS_dsthost, FLAGS_dstport));

    // Uninstall log rotation callback
    el::Helpers::uninstallPreRollOutCallback();
    return 0;
  }

<<<<<<< HEAD
  // etserver with --idpasskey cannot write to the default log file(root)
  LogHandler::setupLogFile(&defaultConf,
                           "/tmp/etterminal-" + username + "-" + id + ".log",
                           maxlogsize);
  // Reconfigure default logger to apply settings above
  el::Loggers::reconfigureLogger("default", defaultConf);
  // set thread name
  el::Helpers::setThreadName("terminal-main");
  // Install log rotation callback
  el::Helpers::installPreRollOutCallback(LogHandler::rolloutHandler);

  startUserTerminal(ipcSocketHandler, idpasskey, FLAGS_noratelimit);

  // Uninstall log rotation callback
  el::Helpers::uninstallPreRollOutCallback();
  return 0;
=======
  if (FLAGS_idpasskey.length() > 0 || FLAGS_idpasskeyfile.length() > 0) {
    string idpasskey = getIdpasskey();
    string id = split(idpasskey, '/')[0];
    string username = string(ssh_get_local_username());
    // etserver with --idpasskey cannot write to the default log file(root)
    LogHandler::setupLogFile(&defaultConf,
                             "/tmp/etterminal-" + username + "-" + id + ".log",
                             maxlogsize);
    // Reconfigure default logger to apply settings above
    el::Loggers::reconfigureLogger("default", defaultConf);
    // set thread name
    el::Helpers::setThreadName("terminal-main");
    // Install log rotation callback
    el::Helpers::installPreRollOutCallback(LogHandler::rolloutHandler);

    et::startUserTerminal(ipcSocketHandler, term, idpasskey, FLAGS_noratelimit);

    // Uninstall log rotation callback
    el::Helpers::uninstallPreRollOutCallback();
    return 0;
  }

  cout << "Call etterminal with --idpasskey, --idpasskeyfile, or --jump\n";
  exit(1);
>>>>>>> 5088e93b
}<|MERGE_RESOLUTION|>--- conflicted
+++ resolved
@@ -304,7 +304,6 @@
     return 0;
   }
 
-<<<<<<< HEAD
   // etserver with --idpasskey cannot write to the default log file(root)
   LogHandler::setupLogFile(&defaultConf,
                            "/tmp/etterminal-" + username + "-" + id + ".log",
@@ -316,35 +315,9 @@
   // Install log rotation callback
   el::Helpers::installPreRollOutCallback(LogHandler::rolloutHandler);
 
-  startUserTerminal(ipcSocketHandler, idpasskey, FLAGS_noratelimit);
+  et::startUserTerminal(ipcSocketHandler, term, idpasskey, FLAGS_noratelimit);
 
   // Uninstall log rotation callback
   el::Helpers::uninstallPreRollOutCallback();
   return 0;
-=======
-  if (FLAGS_idpasskey.length() > 0 || FLAGS_idpasskeyfile.length() > 0) {
-    string idpasskey = getIdpasskey();
-    string id = split(idpasskey, '/')[0];
-    string username = string(ssh_get_local_username());
-    // etserver with --idpasskey cannot write to the default log file(root)
-    LogHandler::setupLogFile(&defaultConf,
-                             "/tmp/etterminal-" + username + "-" + id + ".log",
-                             maxlogsize);
-    // Reconfigure default logger to apply settings above
-    el::Loggers::reconfigureLogger("default", defaultConf);
-    // set thread name
-    el::Helpers::setThreadName("terminal-main");
-    // Install log rotation callback
-    el::Helpers::installPreRollOutCallback(LogHandler::rolloutHandler);
-
-    et::startUserTerminal(ipcSocketHandler, term, idpasskey, FLAGS_noratelimit);
-
-    // Uninstall log rotation callback
-    el::Helpers::uninstallPreRollOutCallback();
-    return 0;
-  }
-
-  cout << "Call etterminal with --idpasskey, --idpasskeyfile, or --jump\n";
-  exit(1);
->>>>>>> 5088e93b
 }