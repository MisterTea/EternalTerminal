#include "DaemonCreator.hpp"
#include "LogHandler.hpp"
#include "ParseConfigFile.hpp"
#include "PipeSocketHandler.hpp"
#include "PsuedoUserTerminal.hpp"
#include "TcpSocketHandler.hpp"
#include "UserJumphostHandler.hpp"
#include "UserTerminalHandler.hpp"
#include "UserTerminalRouter.hpp"
#include "simpleini/SimpleIni.h"

using namespace et;

void setDaemonLogFile(string idpasskey, string daemonType) {
  string first_idpass_chars = idpasskey.substr(0, 10);
  string logFile =
      string("/tmp/etterminal_") + daemonType + "_" + first_idpass_chars;
}

int main(int argc, char **argv) {
  // Setup easylogging configurations
  el::Configurations defaultConf = LogHandler::setupLogHandler(&argc, &argv);

  // Parse command line arguments
  cxxopts::Options options("et", "Remote shell for the busy and impatient");

  try {
    options.positional_help("[user@]hostname[:port]").show_positional_help();
    options.allow_unrecognised_options();

    options.add_options()       //
        ("h,help", "Print help")  //
        ("idpasskey",
         "If set, uses IPC to send a client id/key to the server daemon",
         cxxopts::value<std::string>()->default_value(""))  //
        ("idpasskeyfile",
         "If set, uses IPC to send a client id/key to the server daemon from a "
         "file",
         cxxopts::value<std::string>()->default_value(""))  //
        ("jump",
         "If set, forward all packets between client and dst terminal")  //
        ("dsthost", "Must be set if jump is set to true",
         cxxopts::value<std::string>()->default_value(""))  //
        ("dstport", "Must be set if jump is set to true",
         cxxopts::value<int>()->default_value("2022"))  //
        ("v,verbose", "Enable verbose logging",
         cxxopts::value<int>()->default_value("0"))  //
        ("logtostdout", "Write log to stdout")       //
        ;

    options.parse_positional({"host", "positional"});

    auto result = options.parse(argc, argv);
    if (result.count("help")) {
      cout << options.help({}) << endl;
      exit(0);
    }

    if (result.count("logtostdout")) {
      defaultConf.setGlobally(el::ConfigurationType::ToStandardOutput, "true");
    } else {
      defaultConf.setGlobally(el::ConfigurationType::ToStandardOutput, "false");
    }

    // default max log file size is 20MB for etserver
    string maxlogsize = "20971520";

    GOOGLE_PROTOBUF_VERIFY_VERSION;
    srand(1);

    shared_ptr<SocketHandler> ipcSocketHandler(new PipeSocketHandler());
    shared_ptr<PsuedoUserTerminal> term(new PsuedoUserTerminal());

    string idpasskey;
    if (result.count("idpasskey") == 0 && result.count("idpasskeyfile") == 0) {
      // Try to read from stdin
      struct timeval timeout;
      timeout.tv_sec = 1;
      timeout.tv_usec = 0;
      fd_set readfds;
      FD_ZERO(&readfds);

      FD_SET(STDIN_FILENO, &readfds);

      int res = select(1, &readfds, NULL, NULL, &timeout);
      if (res < 0) {
        FATAL_FAIL(res);
      }
      if (res == 0) {
        cout << "Call etterminal with --idpasskey or --idpasskeyfile, or feed "
                "this information on stdin\n";
        exit(1);
      }

      string stdinData;
      if (!getline(cin, stdinData)) {
        cout << "Call etterminal with --idpasskey or --idpasskeyfile, or feed "
                "this information on stdin\n";
        exit(1);
      }
      auto tokens = split(stdinData, '_');
      idpasskey = tokens[0];
      FATAL_FAIL(setenv("TERM", tokens[1].c_str(), 1));
    } else {
      string idpasskey = result["idpasskey"].as<string>();
      if (result.count("idpasskeyfile")) {
        // Check for passkey file
        std::ifstream t(result["idpasskeyfile"].as<string>().c_str());
        std::stringstream buffer;
        buffer << t.rdbuf();
        idpasskey = buffer.str();
        // Trim whitespace
        idpasskey.erase(idpasskey.find_last_not_of(" \n\r\t") + 1);
      }
    }

    string id = split(idpasskey, '/')[0];
    string username = string(ssh_get_local_username());
    if (result.count("jump")) {
      setDaemonLogFile(idpasskey, "jumphost");

      // etserver with --jump cannot write to the default log file(root)
      LogHandler::setupLogFile(&defaultConf,
                               "/tmp/etjump-" + username + "-" + id + ".log",
                               maxlogsize);
      // Reconfigure default logger to apply settings above
      el::Loggers::reconfigureLogger("default", defaultConf);
      // set thread name
      el::Helpers::setThreadName("jump-main");
      // Install log rotation callback
      el::Helpers::installPreRollOutCallback(LogHandler::rolloutHandler);

      cout << "IDPASSKEY:" << idpasskey << endl;
      if (DaemonCreator::create(true, "") == -1) {
        LOG(FATAL) << "Error creating daemon: " << strerror(errno);
      }
      shared_ptr<SocketHandler> jumpClientSocketHandler(new TcpSocketHandler());
      UserJumphostHandler ujh(jumpClientSocketHandler, idpasskey,
                              SocketEndpoint(result["dsthost"].as<string>(),
                                             result["dstport"].as<int>()),
                              ipcSocketHandler, SocketEndpoint(ROUTER_FIFO_NAME));
      ujh.run();

      // Uninstall log rotation callback
      el::Helpers::uninstallPreRollOutCallback();
      return 0;
    }

    setDaemonLogFile(idpasskey, "terminal");

    // etserver with --idpasskey cannot write to the default log file(root)
    LogHandler::setupLogFile(&defaultConf,
                             "/tmp/etterminal-" + username + "-" + id + ".log",
                             maxlogsize);
    // Reconfigure default logger to apply settings above
    el::Loggers::reconfigureLogger("default", defaultConf);
    // set thread name
    el::Helpers::setThreadName("terminal-main");
    // Install log rotation callback
    el::Helpers::installPreRollOutCallback(LogHandler::rolloutHandler);

    UserTerminalHandler uth(ipcSocketHandler, term, true,
                            SocketEndpoint(ROUTER_FIFO_NAME), idpasskey);
    cout << "IDPASSKEY:" << idpasskey << endl;
    if (DaemonCreator::createSessionLeader() == -1) {
      LOG(FATAL) << "Error creating daemon: " << strerror(errno);
    }
    uth.run();

<<<<<<< HEAD
  setDaemonLogFile(idpasskey, "terminal");

  // etserver with --idpasskey cannot write to the default log file(root)
  LogHandler::setupLogFile(&defaultConf,
                           "/tmp/etterminal-" + username + "-" + id + ".log",
                           maxlogsize);
  // Reconfigure default logger to apply settings above
  el::Loggers::reconfigureLogger("default", defaultConf);
  // set thread name
  el::Helpers::setThreadName("terminal-main");
  // Install log rotation callback
  el::Helpers::installPreRollOutCallback(LogHandler::rolloutHandler);

  UserTerminalHandler uth(ipcSocketHandler, term, true,
                          SocketEndpoint(ROUTER_FIFO_NAME), idpasskey);
  cout << "IDPASSKEY:" << idpasskey << endl;
  if (DaemonCreator::createSessionLeader() == -1) {
    LOG(FATAL) << "Error creating daemon: " << strerror(errno);
=======
  } catch (cxxopts::OptionException& oe) {
    cout << "Exception: " << oe.what() << "\n" << endl;
    cout << options.help({}) << endl;
    exit(1);
>>>>>>> f09c3f59
  }

  // Uninstall log rotation callback
  el::Helpers::uninstallPreRollOutCallback();
  return 0;
}<|MERGE_RESOLUTION|>--- conflicted
+++ resolved
@@ -17,7 +17,7 @@
       string("/tmp/etterminal_") + daemonType + "_" + first_idpass_chars;
 }
 
-int main(int argc, char **argv) {
+int main(int argc, char** argv) {
   // Setup easylogging configurations
   el::Configurations defaultConf = LogHandler::setupLogHandler(&argc, &argv);
 
@@ -28,7 +28,7 @@
     options.positional_help("[user@]hostname[:port]").show_positional_help();
     options.allow_unrecognised_options();
 
-    options.add_options()       //
+    options.add_options()         //
         ("h,help", "Print help")  //
         ("idpasskey",
          "If set, uses IPC to send a client id/key to the server daemon",
@@ -131,14 +131,15 @@
       el::Helpers::installPreRollOutCallback(LogHandler::rolloutHandler);
 
       cout << "IDPASSKEY:" << idpasskey << endl;
-      if (DaemonCreator::create(true, "") == -1) {
+      if (DaemonCreator::createSessionLeader() == -1) {
         LOG(FATAL) << "Error creating daemon: " << strerror(errno);
       }
       shared_ptr<SocketHandler> jumpClientSocketHandler(new TcpSocketHandler());
       UserJumphostHandler ujh(jumpClientSocketHandler, idpasskey,
                               SocketEndpoint(result["dsthost"].as<string>(),
                                              result["dstport"].as<int>()),
-                              ipcSocketHandler, SocketEndpoint(ROUTER_FIFO_NAME));
+                              ipcSocketHandler,
+                              SocketEndpoint(ROUTER_FIFO_NAME));
       ujh.run();
 
       // Uninstall log rotation callback
@@ -167,31 +168,10 @@
     }
     uth.run();
 
-<<<<<<< HEAD
-  setDaemonLogFile(idpasskey, "terminal");
-
-  // etserver with --idpasskey cannot write to the default log file(root)
-  LogHandler::setupLogFile(&defaultConf,
-                           "/tmp/etterminal-" + username + "-" + id + ".log",
-                           maxlogsize);
-  // Reconfigure default logger to apply settings above
-  el::Loggers::reconfigureLogger("default", defaultConf);
-  // set thread name
-  el::Helpers::setThreadName("terminal-main");
-  // Install log rotation callback
-  el::Helpers::installPreRollOutCallback(LogHandler::rolloutHandler);
-
-  UserTerminalHandler uth(ipcSocketHandler, term, true,
-                          SocketEndpoint(ROUTER_FIFO_NAME), idpasskey);
-  cout << "IDPASSKEY:" << idpasskey << endl;
-  if (DaemonCreator::createSessionLeader() == -1) {
-    LOG(FATAL) << "Error creating daemon: " << strerror(errno);
-=======
   } catch (cxxopts::OptionException& oe) {
     cout << "Exception: " << oe.what() << "\n" << endl;
     cout << options.help({}) << endl;
     exit(1);
->>>>>>> f09c3f59
   }
 
   // Uninstall log rotation callback
