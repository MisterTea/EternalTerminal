#include "TerminalClient.hpp"

#include "PsuedoTerminalConsole.hpp"

using namespace et;
namespace google {}
namespace gflags {}
using namespace google;
using namespace gflags;

DEFINE_string(u, "", "username to login");
DEFINE_string(host, "localhost", "host to join");
DEFINE_int32(port, 2022, "port to connect on");
DEFINE_string(c, "", "Command to run immediately after connecting");
DEFINE_string(
    prefix, "",
    "Command prefix to launch etserver/etterminal on the server side");
DEFINE_string(t, "",
              "Array of source:destination ports or "
              "srcStart-srcEnd:dstStart-dstEnd (inclusive) port ranges (e.g. "
              "10080:80,10443:443, 10090-10092:8000-8002)");
DEFINE_string(rt, "",
              "Array of source:destination ports or "
              "srcStart-srcEnd:dstStart-dstEnd (inclusive) port ranges (e.g. "
              "10080:80,10443:443, 10090-10092:8000-8002)");
DEFINE_string(jumphost, "", "jumphost between localhost and destination");
DEFINE_int32(jport, 2022, "port to connect on jumphost");
DEFINE_bool(x, false, "flag to kill all old sessions belonging to the user");
DEFINE_int32(v, 0, "verbose level");
DEFINE_bool(logtostdout, false, "log to stdout");
DEFINE_bool(silent, false, "If enabled, disable logging");
DEFINE_bool(noratelimit, false,
            "There's 1024 lines/second limit, which can be "
            "disabled based on different use case.");

TerminalClient::TerminalClient(std::shared_ptr<SocketHandler> _socketHandler,
                               const SocketEndpoint& _socketEndpoint,
                               const string& id, const string& passkey,
                               shared_ptr<Console> _console)
    : console(_console) {
  portForwardHandler =
      shared_ptr<PortForwardHandler>(new PortForwardHandler(_socketHandler));
  InitialPayload payload;
  if (_socketEndpoint.isJumphost()) {
    payload.set_jumphost(true);
  }

  globalClient = shared_ptr<ClientConnection>(
      new ClientConnection(_socketHandler, _socketEndpoint, id, passkey));

  int connectFailCount = 0;
  while (true) {
    try {
<<<<<<< HEAD
      if (client->connect()) {
        client->writePacket(
            Packet(EtPacketType::INITIAL_PAYLOAD, protoToString(payload)));
=======
      if (globalClient->connect()) {
        globalClient->writeProto(payload);
>>>>>>> 5088e93b
        break;
      } else {
        LOG(ERROR) << "Connecting to server failed: Connect timeout";
        connectFailCount++;
        if (connectFailCount == 3) {
          throw std::runtime_error("Connect Timeout");
        }
      }
    } catch (const runtime_error& err) {
      LOG(INFO) << "Could not make initial connection to server";
      cout << "Could not make initial connection to " << _socketEndpoint << ": "
           << err.what() << endl;
      exit(1);
    }
    break;
  }
  VLOG(1) << "Client created with id: " << globalClient->getId();
};

<<<<<<< HEAD
int firstWindowChangedCall = 1;
void handleWindowChanged(winsize* win) {
  winsize tmpwin;
  ioctl(1, TIOCGWINSZ, &tmpwin);
  if (firstWindowChangedCall || win->ws_row != tmpwin.ws_row ||
      win->ws_col != tmpwin.ws_col || win->ws_xpixel != tmpwin.ws_xpixel ||
      win->ws_ypixel != tmpwin.ws_ypixel) {
    firstWindowChangedCall = 0;
    *win = tmpwin;
    LOG(INFO) << "Window size changed: " << win->ws_row << " " << win->ws_col
              << " " << win->ws_xpixel << " " << win->ws_ypixel;
    TerminalInfo ti;
    ti.set_row(win->ws_row);
    ti.set_column(win->ws_col);
    ti.set_width(win->ws_xpixel);
    ti.set_height(win->ws_ypixel);
    globalClient->writePacket(
        Packet(TerminalPacketType::TERMINAL_INFO, protoToString(ti)));
  }
}

=======
>>>>>>> 5088e93b
vector<pair<int, int>> parseRangesToPairs(const string& input) {
  vector<pair<int, int>> pairs;
  auto j = split(input, ',');
  for (auto& pair : j) {
    vector<string> sourceDestination = split(pair, ':');
    try {
      if (sourceDestination[0].find('-') != string::npos &&
          sourceDestination[1].find('-') != string::npos) {
        vector<string> sourcePortRange = split(sourceDestination[0], '-');
        int sourcePortStart = stoi(sourcePortRange[0]);
        int sourcePortEnd = stoi(sourcePortRange[1]);

        vector<string> destinationPortRange = split(sourceDestination[1], '-');
        int destinationPortStart = stoi(destinationPortRange[0]);
        int destinationPortEnd = stoi(destinationPortRange[1]);

        if (sourcePortEnd - sourcePortStart !=
            destinationPortEnd - destinationPortStart) {
          LOG(FATAL) << "source/destination port range mismatch";
          exit(1);
        } else {
          int portRangeLength = sourcePortEnd - sourcePortStart + 1;
          for (int i = 0; i < portRangeLength; ++i) {
            pairs.push_back(
                make_pair(sourcePortStart + i, destinationPortStart + i));
          }
        }
      } else if (sourceDestination[0].find('-') != string::npos ||
                 sourceDestination[1].find('-') != string::npos) {
        LOG(FATAL) << "Invalid port range syntax: if source is range, "
                      "destination must be range";
      } else {
        int sourcePort = stoi(sourceDestination[0]);
        int destinationPort = stoi(sourceDestination[1]);
        pairs.push_back(make_pair(sourcePort, destinationPort));
      }
    } catch (const std::logic_error& lr) {
      LOG(FATAL) << "Logic error: " << lr.what();
      exit(1);
    }
  }
  return pairs;
}

<<<<<<< HEAD
int main(int argc, char** argv) {
  // Version string need to be set before GFLAGS parse arguments
  SetVersionString(string(ET_VERSION));

  // Setup easylogging configurations
  el::Configurations defaultConf = LogHandler::setupLogHandler(&argc, &argv);

  // GFLAGS parse command line arguments
  gflags::ParseCommandLineFlags(&argc, &argv, true);

  if (FLAGS_logtostdout) {
    defaultConf.setGlobally(el::ConfigurationType::ToStandardOutput, "true");
  } else {
    defaultConf.setGlobally(el::ConfigurationType::ToStandardOutput, "false");
    // Redirect std streams to a file
    LogHandler::stderrToFile("/tmp/etclient");
  }

  // silent Flag, since etclient doesn't read /etc/et.cfg file
  if (FLAGS_silent) {
    defaultConf.setGlobally(el::ConfigurationType::Enabled, "false");
  }

  LogHandler::setupLogFile(&defaultConf,
                           "/tmp/etclient-%datetime{%Y-%M-%d_%H_%m_%s}.log");

  el::Loggers::reconfigureLogger("default", defaultConf);
  // set thread name
  el::Helpers::setThreadName("client-main");

  // Install log rotation callback
  el::Helpers::installPreRollOutCallback(LogHandler::rolloutHandler);

  // Override -h & --help
  for (int i = 1; i < argc; i++) {
    string s(argv[i]);
    if (s == "-h" || s == "--help") {
      cout << "et (options) [user@]hostname[:port]\n"
              "Options:\n"
              "-h Basic usage\n"
              "-p Port for etserver to run on.  Default: 2022\n"
              "-u Username to connect to ssh & ET\n"
              "-v=9 verbose log files\n"
              "-c Initial command to execute upon connecting\n"
              "-prefix Command prefix to launch etserver/etterminal on the "
              "server side\n"
              "-t Map local to remote TCP port (TCP Tunneling)\n"
              "   example: et -t=\"18000:8000\" hostname maps localhost:18000\n"
              "-rt Map remote to local TCP port (TCP Reverse Tunneling)\n"
              "   example: et -rt=\"18000:8000\" hostname maps hostname:18000\n"
              "to localhost:8000\n"
              "-jumphost Jumphost between localhost and destination\n"
              "-jport Port to connect on jumphost\n"
              "-x Flag to kill all sessions belongs to the user\n"
              "-logtostdout Sent log message to stdout\n"
              "-silent Disable all logs\n"
              "-noratelimit Disable rate limit"
           << endl;
      exit(1);
    }
  }

  GOOGLE_PROTOBUF_VERIFY_VERSION;
  srand(1);

  // Parse command-line argument
  if (argc > 1) {
    string arg = string(argv[1]);
    if (arg.find('@') != string::npos) {
      int i = arg.find('@');
      FLAGS_u = arg.substr(0, i);
      arg = arg.substr(i + 1);
    }
    if (arg.find(':') != string::npos) {
      int i = arg.find(':');
      FLAGS_port = stoi(arg.substr(i + 1));
      arg = arg.substr(0, i);
    }
    FLAGS_host = arg;
  }

  Options options = {
      NULL,  // username
      NULL,  // host
      NULL,  // sshdir
      NULL,  // knownhosts
      NULL,  // ProxyCommand
      NULL,  // ProxyJump
      0,     // timeout
      0,     // port
      0,     // StrictHostKeyChecking
      0,     // ssh2
      0,     // ssh1
      NULL,  // gss_server_identity
      NULL,  // gss_client_identity
      0      // gss_delegate_creds
  };

  char* home_dir = ssh_get_user_home_dir();
  string host_alias = FLAGS_host;
  ssh_options_set(&options, SSH_OPTIONS_HOST, FLAGS_host.c_str());
  // First parse user-specific ssh config, then system-wide config.
  parse_ssh_config_file(&options, string(home_dir) + USER_SSH_CONFIG_PATH);
  parse_ssh_config_file(&options, SYSTEM_SSH_CONFIG_PATH);
  LOG(INFO) << "Parsed ssh config file, connecting to " << options.host;
  FLAGS_host = string(options.host);

  // Parse username: cmdline > sshconfig > localuser
  if (FLAGS_u.empty()) {
    if (options.username) {
      FLAGS_u = string(options.username);
    } else {
      FLAGS_u = string(ssh_get_local_username());
    }
  }

  // Parse jumphost: cmd > sshconfig
  if (options.ProxyJump && FLAGS_jumphost.length() == 0) {
    string proxyjump = string(options.ProxyJump);
    size_t colonIndex = proxyjump.find(":");
    if (colonIndex != string::npos) {
      string userhostpair = proxyjump.substr(0, colonIndex);
      size_t atIndex = userhostpair.find("@");
      if (atIndex != string::npos) {
        FLAGS_jumphost = userhostpair.substr(atIndex + 1);
      }
    } else {
      FLAGS_jumphost = proxyjump;
    }
    LOG(INFO) << "ProxyJump found for dst in ssh config" << proxyjump;
  }

  string idpasskeypair = SshSetupHandler::SetupSsh(
      FLAGS_u, FLAGS_host, host_alias, FLAGS_port, FLAGS_jumphost, FLAGS_jport,
      FLAGS_x, FLAGS_v, FLAGS_prefix, FLAGS_noratelimit);
=======
void TerminalClient::run(const string& command, const string& tunnels,
                         const string& reverseTunnels) {
  console->setup();
>>>>>>> 5088e93b

  shared_ptr<TcpSocketHandler> socketHandler =
      static_pointer_cast<TcpSocketHandler>(globalClient->getSocketHandler());

  // Whether the TE should keep running.
  bool run = true;

// TE sends/receives data to/from the shell one char at a time.
#define BUF_SIZE (16 * 1024)
  char b[BUF_SIZE];

  time_t keepaliveTime = time(NULL) + CLIENT_KEEP_ALIVE_DURATION;
  bool waitingOnKeepalive = false;

  if (command.length()) {
    LOG(INFO) << "Got command: " << command;
    et::TerminalBuffer tb;
    tb.set_buffer(command + "; exit\n");

    globalClient->writePacket(
        Packet(TerminalPacketType::TERMINAL_BUFFER, protoToString(tb)));
  }

  try {
    if (tunnels.length()) {
      auto pairs = parseRangesToPairs(tunnels);
      for (auto& pair : pairs) {
        PortForwardSourceRequest pfsr;
        pfsr.set_sourceport(pair.first);
        pfsr.set_destinationport(pair.second);
        auto pfsresponse = portForwardHandler->createSource(pfsr);
        if (pfsresponse.has_error()) {
          throw std::runtime_error(pfsresponse.error());
        }
      }
    }
    if (reverseTunnels.length()) {
      auto pairs = parseRangesToPairs(reverseTunnels);
      for (auto& pair : pairs) {
        PortForwardSourceRequest pfsr;
        pfsr.set_sourceport(pair.first);
        pfsr.set_destinationport(pair.second);

        globalClient->writePacket(
            Packet(TerminalPacketType::PORT_FORWARD_SOURCE_REQUEST,
                   protoToString(pfsr)));
      }
    }
  } catch (const std::runtime_error& ex) {
    cerr << "Error establishing port forward: " << ex.what() << endl;
    LOG(FATAL) << "Error establishing port forward: " << ex.what();
  }

  TerminalInfo lastTerminalInfo;

  while (run && !globalClient->isShuttingDown()) {
    // Data structures needed for select() and
    // non-blocking I/O.
    fd_set rfd;
    timeval tv;

    FD_ZERO(&rfd);
    int consoleFd = console->getFd();
    int maxfd = consoleFd;
    FD_SET(consoleFd, &rfd);
    int clientFd = globalClient->getSocketFd();
    if (clientFd > 0) {
      FD_SET(clientFd, &rfd);
      maxfd = max(maxfd, clientFd);
    }
    // TODO: set port forward sockets as well for performance reasons.
    tv.tv_sec = 0;
    tv.tv_usec = 10000;
    select(maxfd + 1, &rfd, NULL, NULL, &tv);

    try {
      // Check for data to send.
      if (FD_ISSET(consoleFd, &rfd)) {
        // Read from stdin and write to our client that will then send it to the
        // server.
        VLOG(4) << "Got data from stdin";
        int rc = read(consoleFd, b, BUF_SIZE);
        FATAL_FAIL(rc);
        if (rc > 0) {
          // VLOG(1) << "Sending byte: " << int(b) << " " << char(b) << " " <<
          // globalClient->getWriter()->getSequenceNumber();
          string s(b, rc);
          et::TerminalBuffer tb;
          tb.set_buffer(s);

<<<<<<< HEAD
          globalClient->writePacket(
              Packet(TerminalPacketType::TERMINAL_BUFFER, protoToString(tb)));
          keepaliveTime = time(NULL) + KEEP_ALIVE_DURATION;
=======
          char c = et::PacketType::TERMINAL_BUFFER;
          string headerString(1, c);
          globalClient->writeMessage(headerString);
          globalClient->writeProto(tb);
          keepaliveTime = time(NULL) + CLIENT_KEEP_ALIVE_DURATION;
>>>>>>> 5088e93b
        }
      }

      if (clientFd > 0 && FD_ISSET(clientFd, &rfd)) {
        VLOG(4) << "Cliendfd is selected";
        while (globalClient->hasData()) {
          VLOG(4) << "GlobalClient has data";
          Packet packet;
          if (!globalClient->read(&packet)) {
            break;
          }
<<<<<<< HEAD
          char packetType = packet.getHeader();
          if (packetType == et::TerminalPacketType::PORT_FORWARD_DATA ||
              packetType ==
                  et::TerminalPacketType::PORT_FORWARD_SOURCE_REQUEST ||
              packetType ==
                  et::TerminalPacketType::PORT_FORWARD_SOURCE_RESPONSE ||
              packetType ==
                  et::TerminalPacketType::PORT_FORWARD_DESTINATION_REQUEST ||
              packetType ==
                  et::TerminalPacketType::PORT_FORWARD_DESTINATION_RESPONSE) {
            keepaliveTime = time(NULL) + KEEP_ALIVE_DURATION;
            VLOG(4) << "Got PF packet type " << packetType;
            portForwardHandler.handlePacket(packet, globalClient);
=======
          if (packetTypeString.length() != 1) {
            LOG(FATAL) << "Invalid packet header size: "
                       << packetTypeString.length();
          }
          char packetType = packetTypeString[0];
          if (packetType == et::PacketType::PORT_FORWARD_DATA ||
              packetType == et::PacketType::PORT_FORWARD_SOURCE_REQUEST ||
              packetType == et::PacketType::PORT_FORWARD_SOURCE_RESPONSE ||
              packetType == et::PacketType::PORT_FORWARD_DESTINATION_REQUEST ||
              packetType == et::PacketType::PORT_FORWARD_DESTINATION_RESPONSE) {
            keepaliveTime = time(NULL) + CLIENT_KEEP_ALIVE_DURATION;
            VLOG(4) << "Got PF packet type " << packetType;
            portForwardHandler->handlePacket(packetType, globalClient);
>>>>>>> 5088e93b
            continue;
          }
          switch (packetType) {
            case et::TerminalPacketType::TERMINAL_BUFFER: {
              VLOG(3) << "Got terminal buffer";
              // Read from the server and write to our fake terminal
              et::TerminalBuffer tb =
                  stringToProto<et::TerminalBuffer>(packet.getPayload());
              const string& s = tb.buffer();
              // VLOG(5) << "Got message: " << s;
              // VLOG(1) << "Got byte: " << int(b) << " " << char(b) << " " <<
              // globalClient->getReader()->getSequenceNumber();
              keepaliveTime = time(NULL) + CLIENT_KEEP_ALIVE_DURATION;
              console->write(s);
              break;
            }
            case et::TerminalPacketType::KEEP_ALIVE:
              waitingOnKeepalive = false;
              // This will fill up log file quickly but is helpful for debugging
              // latency issues.
              LOG(INFO) << "Got a keepalive";
              break;
            default:
              LOG(FATAL) << "Unknown packet type: " << int(packetType);
          }
        }
      }

      if (clientFd > 0 && keepaliveTime < time(NULL)) {
        keepaliveTime = time(NULL) + CLIENT_KEEP_ALIVE_DURATION;
        if (waitingOnKeepalive) {
          LOG(INFO) << "Missed a keepalive, killing connection.";
          globalClient->closeSocketAndMaybeReconnect();
          waitingOnKeepalive = false;
        } else {
          LOG(INFO) << "Writing keepalive packet";
          globalClient->writePacket(Packet(TerminalPacketType::KEEP_ALIVE, ""));
          waitingOnKeepalive = true;
        }
      }
      if (clientFd < 0) {
        // We are disconnected, so stop waiting for keepalive.
        waitingOnKeepalive = false;
      }

      TerminalInfo ti = console->getTerminalInfo();

      if (ti != lastTerminalInfo) {
        LOG(INFO) << "Window size changed: " << ti.DebugString();
        lastTerminalInfo = ti;
        string s(1, (char)et::PacketType::TERMINAL_INFO);
        globalClient->writeMessage(s);
        globalClient->writeProto(ti);
      }

      vector<PortForwardDestinationRequest> requests;
      vector<PortForwardData> dataToSend;
      portForwardHandler->update(&requests, &dataToSend);
      for (auto& pfr : requests) {
        globalClient->writePacket(
            Packet(TerminalPacketType::PORT_FORWARD_DESTINATION_REQUEST,
                   protoToString(pfr)));
        VLOG(4) << "send PF request";
        keepaliveTime = time(NULL) + CLIENT_KEEP_ALIVE_DURATION;
      }
      for (auto& pwd : dataToSend) {
        globalClient->writePacket(
            Packet(TerminalPacketType::PORT_FORWARD_DATA, protoToString(pwd)));
        VLOG(4) << "send PF data";
        keepaliveTime = time(NULL) + CLIENT_KEEP_ALIVE_DURATION;
      }
    } catch (const runtime_error& re) {
      LOG(ERROR) << "Error: " << re.what();
      cout << "Connection closing because of error: " << re.what() << endl;
      run = false;
    }
  }
  globalClient.reset();
  LOG(INFO) << "Client derefernced";
  console->teardown();
  cout << "Session terminated" << endl;
}

int main(int argc, char** argv) {
  // Version string need to be set before GFLAGS parse arguments
  SetVersionString(string(ET_VERSION));

  // Setup easylogging configurations
  el::Configurations defaultConf = LogHandler::setupLogHandler(&argc, &argv);

  if (FLAGS_logtostdout) {
    defaultConf.setGlobally(el::ConfigurationType::ToStandardOutput, "true");
  } else {
    defaultConf.setGlobally(el::ConfigurationType::ToStandardOutput, "false");
    // Redirect std streams to a file
    LogHandler::stderrToFile("/tmp/etclient");
  }

  // silent Flag, since etclient doesn't read /etc/et.cfg file
  if (FLAGS_silent) {
    defaultConf.setGlobally(el::ConfigurationType::Enabled, "false");
  }

  LogHandler::setupLogFile(&defaultConf,
                           "/tmp/etclient-%datetime{%Y-%M-%d_%H_%m_%s}.log");

  el::Loggers::reconfigureLogger("default", defaultConf);
  // set thread name
  el::Helpers::setThreadName("client-main");

  // Install log rotation callback
  el::Helpers::installPreRollOutCallback(LogHandler::rolloutHandler);

  // Override -h & --help
  for (int i = 1; i < argc; i++) {
    string s(argv[i]);
    if (s == "-h" || s == "--help") {
      cout << "et (options) [user@]hostname[:port]\n"
              "Options:\n"
              "-h Basic usage\n"
              "-p Port for etserver to run on.  Default: 2022\n"
              "-u Username to connect to ssh & ET\n"
              "-v=9 verbose log files\n"
              "-c Initial command to execute upon connecting\n"
              "-prefix Command prefix to launch etserver/etterminal on the "
              "server side\n"
              "-t Map local to remote TCP port (TCP Tunneling)\n"
              "   example: et -t=\"18000:8000\" hostname maps localhost:18000\n"
              "-rt Map remote to local TCP port (TCP Reverse Tunneling)\n"
              "   example: et -rt=\"18000:8000\" hostname maps hostname:18000\n"
              "to localhost:8000\n"
              "-jumphost Jumphost between localhost and destination\n"
              "-jport Port to connect on jumphost\n"
              "-x Flag to kill all sessions belongs to the user\n"
              "-logtostdout Sent log message to stdout\n"
              "-silent Disable all logs\n"
              "-noratelimit Disable rate limit"
           << endl;
      exit(1);
    }
  }

  GOOGLE_PROTOBUF_VERIFY_VERSION;
  srand(1);

  // Parse command-line argument
  if (argc > 1) {
    string arg = string(argv[1]);
    if (arg.find('@') != string::npos) {
      int i = arg.find('@');
      FLAGS_u = arg.substr(0, i);
      arg = arg.substr(i + 1);
    }
    if (arg.find(':') != string::npos) {
      int i = arg.find(':');
      FLAGS_port = stoi(arg.substr(i + 1));
      arg = arg.substr(0, i);
    }
    FLAGS_host = arg;
  }

  Options options = {
      NULL,  // username
      NULL,  // host
      NULL,  // sshdir
      NULL,  // knownhosts
      NULL,  // ProxyCommand
      NULL,  // ProxyJump
      0,     // timeout
      0,     // port
      0,     // StrictHostKeyChecking
      0,     // ssh2
      0,     // ssh1
      NULL,  // gss_server_identity
      NULL,  // gss_client_identity
      0      // gss_delegate_creds
  };

  char* home_dir = ssh_get_user_home_dir();
  string host_alias = FLAGS_host;
  ssh_options_set(&options, SSH_OPTIONS_HOST, FLAGS_host.c_str());
  // First parse user-specific ssh config, then system-wide config.
  parse_ssh_config_file(&options, string(home_dir) + USER_SSH_CONFIG_PATH);
  parse_ssh_config_file(&options, SYSTEM_SSH_CONFIG_PATH);
  LOG(INFO) << "Parsed ssh config file, connecting to " << options.host;
  FLAGS_host = string(options.host);

  // Parse username: cmdline > sshconfig > localuser
  if (FLAGS_u.empty()) {
    if (options.username) {
      FLAGS_u = string(options.username);
    } else {
      FLAGS_u = string(ssh_get_local_username());
    }
  }

  // Parse jumphost: cmd > sshconfig
  if (options.ProxyJump && FLAGS_jumphost.length() == 0) {
    string proxyjump = string(options.ProxyJump);
    size_t colonIndex = proxyjump.find(":");
    if (colonIndex != string::npos) {
      string userhostpair = proxyjump.substr(0, colonIndex);
      size_t atIndex = userhostpair.find("@");
      if (atIndex != string::npos) {
        FLAGS_jumphost = userhostpair.substr(atIndex + 1);
      }
    } else {
      FLAGS_jumphost = proxyjump;
    }
    LOG(INFO) << "ProxyJump found for dst in ssh config: " << proxyjump;
  }

  string idpasskeypair = SshSetupHandler::SetupSsh(
      FLAGS_u, FLAGS_host, host_alias, FLAGS_port, FLAGS_jumphost, FLAGS_jport,
      FLAGS_x, FLAGS_v, FLAGS_prefix, FLAGS_noratelimit);

  string id = "", passkey = "";
  // Trim whitespace
  idpasskeypair.erase(idpasskeypair.find_last_not_of(" \n\r\t") + 1);
  size_t slashIndex = idpasskeypair.find("/");
  if (slashIndex == string::npos) {
    LOG(FATAL) << "Invalid idPasskey id/key pair: " << idpasskeypair;
  } else {
    id = idpasskeypair.substr(0, slashIndex);
    passkey = idpasskeypair.substr(slashIndex + 1);
    LOG(INFO) << "ID PASSKEY: " << id << " " << passkey;
  }
  if (passkey.length() != 32) {
    LOG(FATAL) << "Invalid/missing passkey: " << passkey << " "
               << passkey.length();
  }
  bool is_jumphost = false;
  if (!FLAGS_jumphost.empty()) {
    is_jumphost = true;
    FLAGS_host = FLAGS_jumphost;
    FLAGS_port = FLAGS_jport;
  }
  SocketEndpoint socketEndpoint =
      SocketEndpoint(FLAGS_host, FLAGS_port, is_jumphost);
  shared_ptr<SocketHandler> clientSocket(new TcpSocketHandler());
  shared_ptr<Console> console(new PsuedoTerminalConsole());

  TerminalClient terminalClient =
      TerminalClient(clientSocket, socketEndpoint, id, passkey, console);
  terminalClient.run(FLAGS_c, FLAGS_t, FLAGS_rt);

  // Uninstall log rotation callback
  el::Helpers::uninstallPreRollOutCallback();
  return 0;
}<|MERGE_RESOLUTION|>--- conflicted
+++ resolved
@@ -51,14 +51,9 @@
   int connectFailCount = 0;
   while (true) {
     try {
-<<<<<<< HEAD
-      if (client->connect()) {
-        client->writePacket(
+      if (globalClient->connect()) {
+        globalClient->writePacket(
             Packet(EtPacketType::INITIAL_PAYLOAD, protoToString(payload)));
-=======
-      if (globalClient->connect()) {
-        globalClient->writeProto(payload);
->>>>>>> 5088e93b
         break;
       } else {
         LOG(ERROR) << "Connecting to server failed: Connect timeout";
@@ -78,30 +73,6 @@
   VLOG(1) << "Client created with id: " << globalClient->getId();
 };
 
-<<<<<<< HEAD
-int firstWindowChangedCall = 1;
-void handleWindowChanged(winsize* win) {
-  winsize tmpwin;
-  ioctl(1, TIOCGWINSZ, &tmpwin);
-  if (firstWindowChangedCall || win->ws_row != tmpwin.ws_row ||
-      win->ws_col != tmpwin.ws_col || win->ws_xpixel != tmpwin.ws_xpixel ||
-      win->ws_ypixel != tmpwin.ws_ypixel) {
-    firstWindowChangedCall = 0;
-    *win = tmpwin;
-    LOG(INFO) << "Window size changed: " << win->ws_row << " " << win->ws_col
-              << " " << win->ws_xpixel << " " << win->ws_ypixel;
-    TerminalInfo ti;
-    ti.set_row(win->ws_row);
-    ti.set_column(win->ws_col);
-    ti.set_width(win->ws_xpixel);
-    ti.set_height(win->ws_ypixel);
-    globalClient->writePacket(
-        Packet(TerminalPacketType::TERMINAL_INFO, protoToString(ti)));
-  }
-}
-
-=======
->>>>>>> 5088e93b
 vector<pair<int, int>> parseRangesToPairs(const string& input) {
   vector<pair<int, int>> pairs;
   auto j = split(input, ',');
@@ -146,7 +117,208 @@
   return pairs;
 }
 
-<<<<<<< HEAD
+void TerminalClient::run(const string& command, const string& tunnels,
+                         const string& reverseTunnels) {
+  console->setup();
+
+  shared_ptr<TcpSocketHandler> socketHandler =
+      static_pointer_cast<TcpSocketHandler>(globalClient->getSocketHandler());
+
+  // Whether the TE should keep running.
+  bool run = true;
+
+// TE sends/receives data to/from the shell one char at a time.
+#define BUF_SIZE (16 * 1024)
+  char b[BUF_SIZE];
+
+  time_t keepaliveTime = time(NULL) + CLIENT_KEEP_ALIVE_DURATION;
+  bool waitingOnKeepalive = false;
+
+  if (command.length()) {
+    LOG(INFO) << "Got command: " << command;
+    et::TerminalBuffer tb;
+    tb.set_buffer(command + "; exit\n");
+
+    globalClient->writePacket(
+        Packet(TerminalPacketType::TERMINAL_BUFFER, protoToString(tb)));
+  }
+
+  try {
+    if (tunnels.length()) {
+      auto pairs = parseRangesToPairs(tunnels);
+      for (auto& pair : pairs) {
+        PortForwardSourceRequest pfsr;
+        pfsr.set_sourceport(pair.first);
+        pfsr.set_destinationport(pair.second);
+        auto pfsresponse = portForwardHandler->createSource(pfsr);
+        if (pfsresponse.has_error()) {
+          throw std::runtime_error(pfsresponse.error());
+        }
+      }
+    }
+    if (reverseTunnels.length()) {
+      auto pairs = parseRangesToPairs(reverseTunnels);
+      for (auto& pair : pairs) {
+        PortForwardSourceRequest pfsr;
+        pfsr.set_sourceport(pair.first);
+        pfsr.set_destinationport(pair.second);
+
+        globalClient->writePacket(
+            Packet(TerminalPacketType::PORT_FORWARD_SOURCE_REQUEST,
+                   protoToString(pfsr)));
+      }
+    }
+  } catch (const std::runtime_error& ex) {
+    cerr << "Error establishing port forward: " << ex.what() << endl;
+    LOG(FATAL) << "Error establishing port forward: " << ex.what();
+  }
+
+  TerminalInfo lastTerminalInfo;
+
+  while (run && !globalClient->isShuttingDown()) {
+    // Data structures needed for select() and
+    // non-blocking I/O.
+    fd_set rfd;
+    timeval tv;
+
+    FD_ZERO(&rfd);
+    int consoleFd = console->getFd();
+    int maxfd = consoleFd;
+    FD_SET(consoleFd, &rfd);
+    int clientFd = globalClient->getSocketFd();
+    if (clientFd > 0) {
+      FD_SET(clientFd, &rfd);
+      maxfd = max(maxfd, clientFd);
+    }
+    // TODO: set port forward sockets as well for performance reasons.
+    tv.tv_sec = 0;
+    tv.tv_usec = 10000;
+    select(maxfd + 1, &rfd, NULL, NULL, &tv);
+
+    try {
+      // Check for data to send.
+      if (FD_ISSET(consoleFd, &rfd)) {
+        // Read from stdin and write to our client that will then send it to the
+        // server.
+        VLOG(4) << "Got data from stdin";
+        int rc = read(consoleFd, b, BUF_SIZE);
+        FATAL_FAIL(rc);
+        if (rc > 0) {
+          // VLOG(1) << "Sending byte: " << int(b) << " " << char(b) << " " <<
+          // globalClient->getWriter()->getSequenceNumber();
+          string s(b, rc);
+          et::TerminalBuffer tb;
+          tb.set_buffer(s);
+
+          globalClient->writePacket(
+              Packet(TerminalPacketType::TERMINAL_BUFFER, protoToString(tb)));
+          keepaliveTime = time(NULL) + CLIENT_KEEP_ALIVE_DURATION;
+        }
+      }
+
+      if (clientFd > 0 && FD_ISSET(clientFd, &rfd)) {
+        VLOG(4) << "Cliendfd is selected";
+        while (globalClient->hasData()) {
+          VLOG(4) << "GlobalClient has data";
+          Packet packet;
+          if (!globalClient->read(&packet)) {
+            break;
+          }
+          char packetType = packet.getHeader();
+          if (packetType == et::TerminalPacketType::PORT_FORWARD_DATA ||
+              packetType ==
+                  et::TerminalPacketType::PORT_FORWARD_SOURCE_REQUEST ||
+              packetType ==
+                  et::TerminalPacketType::PORT_FORWARD_SOURCE_RESPONSE ||
+              packetType ==
+                  et::TerminalPacketType::PORT_FORWARD_DESTINATION_REQUEST ||
+              packetType ==
+                  et::TerminalPacketType::PORT_FORWARD_DESTINATION_RESPONSE) {
+            keepaliveTime = time(NULL) + CLIENT_KEEP_ALIVE_DURATION;
+            VLOG(4) << "Got PF packet type " << packetType;
+            portForwardHandler->handlePacket(packet, globalClient);
+            continue;
+          }
+          switch (packetType) {
+            case et::TerminalPacketType::TERMINAL_BUFFER: {
+              VLOG(3) << "Got terminal buffer";
+              // Read from the server and write to our fake terminal
+              et::TerminalBuffer tb =
+                  stringToProto<et::TerminalBuffer>(packet.getPayload());
+              const string& s = tb.buffer();
+              // VLOG(5) << "Got message: " << s;
+              // VLOG(1) << "Got byte: " << int(b) << " " << char(b) << " " <<
+              // globalClient->getReader()->getSequenceNumber();
+              keepaliveTime = time(NULL) + CLIENT_KEEP_ALIVE_DURATION;
+              console->write(s);
+              break;
+            }
+            case et::TerminalPacketType::KEEP_ALIVE:
+              waitingOnKeepalive = false;
+              // This will fill up log file quickly but is helpful for debugging
+              // latency issues.
+              LOG(INFO) << "Got a keepalive";
+              break;
+            default:
+              LOG(FATAL) << "Unknown packet type: " << int(packetType);
+          }
+        }
+      }
+
+      if (clientFd > 0 && keepaliveTime < time(NULL)) {
+        keepaliveTime = time(NULL) + CLIENT_KEEP_ALIVE_DURATION;
+        if (waitingOnKeepalive) {
+          LOG(INFO) << "Missed a keepalive, killing connection.";
+          globalClient->closeSocketAndMaybeReconnect();
+          waitingOnKeepalive = false;
+        } else {
+          LOG(INFO) << "Writing keepalive packet";
+          globalClient->writePacket(Packet(TerminalPacketType::KEEP_ALIVE, ""));
+          waitingOnKeepalive = true;
+        }
+      }
+      if (clientFd < 0) {
+        // We are disconnected, so stop waiting for keepalive.
+        waitingOnKeepalive = false;
+      }
+
+      TerminalInfo ti = console->getTerminalInfo();
+
+      if (ti != lastTerminalInfo) {
+        LOG(INFO) << "Window size changed: " << ti.DebugString();
+        lastTerminalInfo = ti;
+        globalClient->writePacket(
+            Packet(TerminalPacketType::TERMINAL_INFO, protoToString(ti)));
+      }
+
+      vector<PortForwardDestinationRequest> requests;
+      vector<PortForwardData> dataToSend;
+      portForwardHandler->update(&requests, &dataToSend);
+      for (auto& pfr : requests) {
+        globalClient->writePacket(
+            Packet(TerminalPacketType::PORT_FORWARD_DESTINATION_REQUEST,
+                   protoToString(pfr)));
+        VLOG(4) << "send PF request";
+        keepaliveTime = time(NULL) + CLIENT_KEEP_ALIVE_DURATION;
+      }
+      for (auto& pwd : dataToSend) {
+        globalClient->writePacket(
+            Packet(TerminalPacketType::PORT_FORWARD_DATA, protoToString(pwd)));
+        VLOG(4) << "send PF data";
+        keepaliveTime = time(NULL) + CLIENT_KEEP_ALIVE_DURATION;
+      }
+    } catch (const runtime_error& re) {
+      LOG(ERROR) << "Error: " << re.what();
+      cout << "Connection closing because of error: " << re.what() << endl;
+      run = false;
+    }
+  }
+  globalClient.reset();
+  LOG(INFO) << "Client derefernced";
+  console->teardown();
+  cout << "Session terminated" << endl;
+}
+
 int main(int argc, char** argv) {
   // Version string need to be set before GFLAGS parse arguments
   SetVersionString(string(ET_VERSION));
@@ -276,367 +448,6 @@
     } else {
       FLAGS_jumphost = proxyjump;
     }
-    LOG(INFO) << "ProxyJump found for dst in ssh config" << proxyjump;
-  }
-
-  string idpasskeypair = SshSetupHandler::SetupSsh(
-      FLAGS_u, FLAGS_host, host_alias, FLAGS_port, FLAGS_jumphost, FLAGS_jport,
-      FLAGS_x, FLAGS_v, FLAGS_prefix, FLAGS_noratelimit);
-=======
-void TerminalClient::run(const string& command, const string& tunnels,
-                         const string& reverseTunnels) {
-  console->setup();
->>>>>>> 5088e93b
-
-  shared_ptr<TcpSocketHandler> socketHandler =
-      static_pointer_cast<TcpSocketHandler>(globalClient->getSocketHandler());
-
-  // Whether the TE should keep running.
-  bool run = true;
-
-// TE sends/receives data to/from the shell one char at a time.
-#define BUF_SIZE (16 * 1024)
-  char b[BUF_SIZE];
-
-  time_t keepaliveTime = time(NULL) + CLIENT_KEEP_ALIVE_DURATION;
-  bool waitingOnKeepalive = false;
-
-  if (command.length()) {
-    LOG(INFO) << "Got command: " << command;
-    et::TerminalBuffer tb;
-    tb.set_buffer(command + "; exit\n");
-
-    globalClient->writePacket(
-        Packet(TerminalPacketType::TERMINAL_BUFFER, protoToString(tb)));
-  }
-
-  try {
-    if (tunnels.length()) {
-      auto pairs = parseRangesToPairs(tunnels);
-      for (auto& pair : pairs) {
-        PortForwardSourceRequest pfsr;
-        pfsr.set_sourceport(pair.first);
-        pfsr.set_destinationport(pair.second);
-        auto pfsresponse = portForwardHandler->createSource(pfsr);
-        if (pfsresponse.has_error()) {
-          throw std::runtime_error(pfsresponse.error());
-        }
-      }
-    }
-    if (reverseTunnels.length()) {
-      auto pairs = parseRangesToPairs(reverseTunnels);
-      for (auto& pair : pairs) {
-        PortForwardSourceRequest pfsr;
-        pfsr.set_sourceport(pair.first);
-        pfsr.set_destinationport(pair.second);
-
-        globalClient->writePacket(
-            Packet(TerminalPacketType::PORT_FORWARD_SOURCE_REQUEST,
-                   protoToString(pfsr)));
-      }
-    }
-  } catch (const std::runtime_error& ex) {
-    cerr << "Error establishing port forward: " << ex.what() << endl;
-    LOG(FATAL) << "Error establishing port forward: " << ex.what();
-  }
-
-  TerminalInfo lastTerminalInfo;
-
-  while (run && !globalClient->isShuttingDown()) {
-    // Data structures needed for select() and
-    // non-blocking I/O.
-    fd_set rfd;
-    timeval tv;
-
-    FD_ZERO(&rfd);
-    int consoleFd = console->getFd();
-    int maxfd = consoleFd;
-    FD_SET(consoleFd, &rfd);
-    int clientFd = globalClient->getSocketFd();
-    if (clientFd > 0) {
-      FD_SET(clientFd, &rfd);
-      maxfd = max(maxfd, clientFd);
-    }
-    // TODO: set port forward sockets as well for performance reasons.
-    tv.tv_sec = 0;
-    tv.tv_usec = 10000;
-    select(maxfd + 1, &rfd, NULL, NULL, &tv);
-
-    try {
-      // Check for data to send.
-      if (FD_ISSET(consoleFd, &rfd)) {
-        // Read from stdin and write to our client that will then send it to the
-        // server.
-        VLOG(4) << "Got data from stdin";
-        int rc = read(consoleFd, b, BUF_SIZE);
-        FATAL_FAIL(rc);
-        if (rc > 0) {
-          // VLOG(1) << "Sending byte: " << int(b) << " " << char(b) << " " <<
-          // globalClient->getWriter()->getSequenceNumber();
-          string s(b, rc);
-          et::TerminalBuffer tb;
-          tb.set_buffer(s);
-
-<<<<<<< HEAD
-          globalClient->writePacket(
-              Packet(TerminalPacketType::TERMINAL_BUFFER, protoToString(tb)));
-          keepaliveTime = time(NULL) + KEEP_ALIVE_DURATION;
-=======
-          char c = et::PacketType::TERMINAL_BUFFER;
-          string headerString(1, c);
-          globalClient->writeMessage(headerString);
-          globalClient->writeProto(tb);
-          keepaliveTime = time(NULL) + CLIENT_KEEP_ALIVE_DURATION;
->>>>>>> 5088e93b
-        }
-      }
-
-      if (clientFd > 0 && FD_ISSET(clientFd, &rfd)) {
-        VLOG(4) << "Cliendfd is selected";
-        while (globalClient->hasData()) {
-          VLOG(4) << "GlobalClient has data";
-          Packet packet;
-          if (!globalClient->read(&packet)) {
-            break;
-          }
-<<<<<<< HEAD
-          char packetType = packet.getHeader();
-          if (packetType == et::TerminalPacketType::PORT_FORWARD_DATA ||
-              packetType ==
-                  et::TerminalPacketType::PORT_FORWARD_SOURCE_REQUEST ||
-              packetType ==
-                  et::TerminalPacketType::PORT_FORWARD_SOURCE_RESPONSE ||
-              packetType ==
-                  et::TerminalPacketType::PORT_FORWARD_DESTINATION_REQUEST ||
-              packetType ==
-                  et::TerminalPacketType::PORT_FORWARD_DESTINATION_RESPONSE) {
-            keepaliveTime = time(NULL) + KEEP_ALIVE_DURATION;
-            VLOG(4) << "Got PF packet type " << packetType;
-            portForwardHandler.handlePacket(packet, globalClient);
-=======
-          if (packetTypeString.length() != 1) {
-            LOG(FATAL) << "Invalid packet header size: "
-                       << packetTypeString.length();
-          }
-          char packetType = packetTypeString[0];
-          if (packetType == et::PacketType::PORT_FORWARD_DATA ||
-              packetType == et::PacketType::PORT_FORWARD_SOURCE_REQUEST ||
-              packetType == et::PacketType::PORT_FORWARD_SOURCE_RESPONSE ||
-              packetType == et::PacketType::PORT_FORWARD_DESTINATION_REQUEST ||
-              packetType == et::PacketType::PORT_FORWARD_DESTINATION_RESPONSE) {
-            keepaliveTime = time(NULL) + CLIENT_KEEP_ALIVE_DURATION;
-            VLOG(4) << "Got PF packet type " << packetType;
-            portForwardHandler->handlePacket(packetType, globalClient);
->>>>>>> 5088e93b
-            continue;
-          }
-          switch (packetType) {
-            case et::TerminalPacketType::TERMINAL_BUFFER: {
-              VLOG(3) << "Got terminal buffer";
-              // Read from the server and write to our fake terminal
-              et::TerminalBuffer tb =
-                  stringToProto<et::TerminalBuffer>(packet.getPayload());
-              const string& s = tb.buffer();
-              // VLOG(5) << "Got message: " << s;
-              // VLOG(1) << "Got byte: " << int(b) << " " << char(b) << " " <<
-              // globalClient->getReader()->getSequenceNumber();
-              keepaliveTime = time(NULL) + CLIENT_KEEP_ALIVE_DURATION;
-              console->write(s);
-              break;
-            }
-            case et::TerminalPacketType::KEEP_ALIVE:
-              waitingOnKeepalive = false;
-              // This will fill up log file quickly but is helpful for debugging
-              // latency issues.
-              LOG(INFO) << "Got a keepalive";
-              break;
-            default:
-              LOG(FATAL) << "Unknown packet type: " << int(packetType);
-          }
-        }
-      }
-
-      if (clientFd > 0 && keepaliveTime < time(NULL)) {
-        keepaliveTime = time(NULL) + CLIENT_KEEP_ALIVE_DURATION;
-        if (waitingOnKeepalive) {
-          LOG(INFO) << "Missed a keepalive, killing connection.";
-          globalClient->closeSocketAndMaybeReconnect();
-          waitingOnKeepalive = false;
-        } else {
-          LOG(INFO) << "Writing keepalive packet";
-          globalClient->writePacket(Packet(TerminalPacketType::KEEP_ALIVE, ""));
-          waitingOnKeepalive = true;
-        }
-      }
-      if (clientFd < 0) {
-        // We are disconnected, so stop waiting for keepalive.
-        waitingOnKeepalive = false;
-      }
-
-      TerminalInfo ti = console->getTerminalInfo();
-
-      if (ti != lastTerminalInfo) {
-        LOG(INFO) << "Window size changed: " << ti.DebugString();
-        lastTerminalInfo = ti;
-        string s(1, (char)et::PacketType::TERMINAL_INFO);
-        globalClient->writeMessage(s);
-        globalClient->writeProto(ti);
-      }
-
-      vector<PortForwardDestinationRequest> requests;
-      vector<PortForwardData> dataToSend;
-      portForwardHandler->update(&requests, &dataToSend);
-      for (auto& pfr : requests) {
-        globalClient->writePacket(
-            Packet(TerminalPacketType::PORT_FORWARD_DESTINATION_REQUEST,
-                   protoToString(pfr)));
-        VLOG(4) << "send PF request";
-        keepaliveTime = time(NULL) + CLIENT_KEEP_ALIVE_DURATION;
-      }
-      for (auto& pwd : dataToSend) {
-        globalClient->writePacket(
-            Packet(TerminalPacketType::PORT_FORWARD_DATA, protoToString(pwd)));
-        VLOG(4) << "send PF data";
-        keepaliveTime = time(NULL) + CLIENT_KEEP_ALIVE_DURATION;
-      }
-    } catch (const runtime_error& re) {
-      LOG(ERROR) << "Error: " << re.what();
-      cout << "Connection closing because of error: " << re.what() << endl;
-      run = false;
-    }
-  }
-  globalClient.reset();
-  LOG(INFO) << "Client derefernced";
-  console->teardown();
-  cout << "Session terminated" << endl;
-}
-
-int main(int argc, char** argv) {
-  // Version string need to be set before GFLAGS parse arguments
-  SetVersionString(string(ET_VERSION));
-
-  // Setup easylogging configurations
-  el::Configurations defaultConf = LogHandler::setupLogHandler(&argc, &argv);
-
-  if (FLAGS_logtostdout) {
-    defaultConf.setGlobally(el::ConfigurationType::ToStandardOutput, "true");
-  } else {
-    defaultConf.setGlobally(el::ConfigurationType::ToStandardOutput, "false");
-    // Redirect std streams to a file
-    LogHandler::stderrToFile("/tmp/etclient");
-  }
-
-  // silent Flag, since etclient doesn't read /etc/et.cfg file
-  if (FLAGS_silent) {
-    defaultConf.setGlobally(el::ConfigurationType::Enabled, "false");
-  }
-
-  LogHandler::setupLogFile(&defaultConf,
-                           "/tmp/etclient-%datetime{%Y-%M-%d_%H_%m_%s}.log");
-
-  el::Loggers::reconfigureLogger("default", defaultConf);
-  // set thread name
-  el::Helpers::setThreadName("client-main");
-
-  // Install log rotation callback
-  el::Helpers::installPreRollOutCallback(LogHandler::rolloutHandler);
-
-  // Override -h & --help
-  for (int i = 1; i < argc; i++) {
-    string s(argv[i]);
-    if (s == "-h" || s == "--help") {
-      cout << "et (options) [user@]hostname[:port]\n"
-              "Options:\n"
-              "-h Basic usage\n"
-              "-p Port for etserver to run on.  Default: 2022\n"
-              "-u Username to connect to ssh & ET\n"
-              "-v=9 verbose log files\n"
-              "-c Initial command to execute upon connecting\n"
-              "-prefix Command prefix to launch etserver/etterminal on the "
-              "server side\n"
-              "-t Map local to remote TCP port (TCP Tunneling)\n"
-              "   example: et -t=\"18000:8000\" hostname maps localhost:18000\n"
-              "-rt Map remote to local TCP port (TCP Reverse Tunneling)\n"
-              "   example: et -rt=\"18000:8000\" hostname maps hostname:18000\n"
-              "to localhost:8000\n"
-              "-jumphost Jumphost between localhost and destination\n"
-              "-jport Port to connect on jumphost\n"
-              "-x Flag to kill all sessions belongs to the user\n"
-              "-logtostdout Sent log message to stdout\n"
-              "-silent Disable all logs\n"
-              "-noratelimit Disable rate limit"
-           << endl;
-      exit(1);
-    }
-  }
-
-  GOOGLE_PROTOBUF_VERIFY_VERSION;
-  srand(1);
-
-  // Parse command-line argument
-  if (argc > 1) {
-    string arg = string(argv[1]);
-    if (arg.find('@') != string::npos) {
-      int i = arg.find('@');
-      FLAGS_u = arg.substr(0, i);
-      arg = arg.substr(i + 1);
-    }
-    if (arg.find(':') != string::npos) {
-      int i = arg.find(':');
-      FLAGS_port = stoi(arg.substr(i + 1));
-      arg = arg.substr(0, i);
-    }
-    FLAGS_host = arg;
-  }
-
-  Options options = {
-      NULL,  // username
-      NULL,  // host
-      NULL,  // sshdir
-      NULL,  // knownhosts
-      NULL,  // ProxyCommand
-      NULL,  // ProxyJump
-      0,     // timeout
-      0,     // port
-      0,     // StrictHostKeyChecking
-      0,     // ssh2
-      0,     // ssh1
-      NULL,  // gss_server_identity
-      NULL,  // gss_client_identity
-      0      // gss_delegate_creds
-  };
-
-  char* home_dir = ssh_get_user_home_dir();
-  string host_alias = FLAGS_host;
-  ssh_options_set(&options, SSH_OPTIONS_HOST, FLAGS_host.c_str());
-  // First parse user-specific ssh config, then system-wide config.
-  parse_ssh_config_file(&options, string(home_dir) + USER_SSH_CONFIG_PATH);
-  parse_ssh_config_file(&options, SYSTEM_SSH_CONFIG_PATH);
-  LOG(INFO) << "Parsed ssh config file, connecting to " << options.host;
-  FLAGS_host = string(options.host);
-
-  // Parse username: cmdline > sshconfig > localuser
-  if (FLAGS_u.empty()) {
-    if (options.username) {
-      FLAGS_u = string(options.username);
-    } else {
-      FLAGS_u = string(ssh_get_local_username());
-    }
-  }
-
-  // Parse jumphost: cmd > sshconfig
-  if (options.ProxyJump && FLAGS_jumphost.length() == 0) {
-    string proxyjump = string(options.ProxyJump);
-    size_t colonIndex = proxyjump.find(":");
-    if (colonIndex != string::npos) {
-      string userhostpair = proxyjump.substr(0, colonIndex);
-      size_t atIndex = userhostpair.find("@");
-      if (atIndex != string::npos) {
-        FLAGS_jumphost = userhostpair.substr(atIndex + 1);
-      }
-    } else {
-      FLAGS_jumphost = proxyjump;
-    }
     LOG(INFO) << "ProxyJump found for dst in ssh config: " << proxyjump;
   }
 
