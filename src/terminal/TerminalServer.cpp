--- conflicted
+++ resolved
@@ -350,16 +350,14 @@
   // Setup easylogging configurations
   el::Configurations defaultConf = LogHandler::setupLogHandler(&argc, &argv);
 
-<<<<<<< HEAD
   // GFLAGS parse command line arguments
   gflags::ParseCommandLineFlags(&argc, &argv, true);
-=======
+
   if (FLAGS_daemon) {
     if (DaemonCreator::create(true) == -1) {
       LOG(FATAL) << "Error creating daemon: " << strerror(errno);
     }
   }
->>>>>>> 4196ec71
 
   if (FLAGS_logtostdout) {
     defaultConf.setGlobally(el::ConfigurationType::ToStandardOutput, "true");
