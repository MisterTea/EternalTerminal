--- conflicted
+++ resolved
@@ -45,7 +45,7 @@
   shared_ptr<SocketHandler> terminalSocketHandler =
       terminalRouter->getSocketHandler();
 
-  while (!halt && run) {
+  while (!halt && run && !serverClientState->isShuttingDown()) {
     fd_set rfd;
     timeval tv;
 
@@ -79,15 +79,9 @@
         VLOG(4) << "Jumphost is selected";
         if (serverClientState->hasData()) {
           VLOG(4) << "Jumphost serverClientState has data";
-<<<<<<< HEAD
           Packet packet;
           if (!serverClientState->readPacket(&packet)) {
-            break;
-=======
-          string message;
-          if (!serverClientState->read(&message)) {
             continue;
->>>>>>> 224d752c
           }
           try {
             terminalSocketHandler->writePacket(terminalFd, packet);
@@ -263,7 +257,10 @@
 
 void handleConnection(shared_ptr<ServerClientConnection> serverClientState) {
   Packet packet;
-  serverClientState->readPacket(&packet);
+  while (!serverClientState->readPacket(&packet)) {
+    LOG(INFO) << "Waiting for initial packet...";
+    sleep(1);
+  }
   if (packet.getHeader() != EtPacketType::INITIAL_PAYLOAD) {
     LOG(FATAL) << "Invalid header: expecting INITIAL_PAYLOAD but got "
                << packet.getHeader();
