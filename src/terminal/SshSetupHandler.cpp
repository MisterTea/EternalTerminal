--- conflicted
+++ resolved
@@ -53,13 +53,6 @@
   string passkey = genRandom(32);
   string id = genRandom(16);
   string cmdoptions{"--verbose=" + std::to_string(vlevel)};
-<<<<<<< HEAD
-
-  if (noratelimit) {
-    cmdoptions += " --noratelimit";
-  }
-=======
->>>>>>> 1b3a488f
 
   string SSH_SCRIPT_DST =
       genCommand(passkey, id, clientTerm, user, kill, cmd_prefix, cmdoptions);
