--- conflicted
+++ resolved
@@ -23,63 +23,31 @@
   return s;
 }
 
-<<<<<<< HEAD
 string genCommand(string passkey, string id, string clientTerm, string user,
-                  bool kill, string options) {
+                  bool kill, string command_prefix, string options) {
   string SSH_SCRIPT_PREFIX;
-=======
-string genCommand(string passkey, string id, string CLIENT_TERM, string user,
-                  bool kill, string command_prefix, string options) {
-  string SSH_SCRIPT_PREFIX{
-      "SERVER_TMP_DIR=${TMPDIR:-${TMP:-${TEMP:-/tmp}}};"
-      "TMPFILE=$(mktemp $SERVER_TMP_DIR/et-server.XXXXXXXXXXXX);"
-      "PASSKEY=" +
-      passkey +
-      ";"
-      "ID=" +
-      id +
-      ";"
-      "printf \"%s/%s\\n\" \"$ID\" \"$PASSKEY\" > \"${TMPFILE}\";"
-      "export TERM=" +
-      CLIENT_TERM + ";"};
->>>>>>> cf06cdf8
 
   // Kill old ET sessions of the user
   string COMMAND = "echo \"" + id + "/" + passkey + "_" + clientTerm +
-                   "\n\" | etterminal " + options;
+                   "\n\" | " + command_prefix + " etterminal " + options;
   if (kill) {
     SSH_SCRIPT_PREFIX =
         "pkill etterminal -u " + user + "; " + SSH_SCRIPT_PREFIX;
   }
 
-<<<<<<< HEAD
-=======
-  string COMMAND{"if [ -x \"$(command -v etterminal)\" ]; then " + command_prefix + " etterminal " +
-                 options + "; else " + command_prefix + " etserver " + options + ";fi;true"};
-
->>>>>>> cf06cdf8
   return SSH_SCRIPT_PREFIX + COMMAND;
 }
 
 string SshSetupHandler::SetupSsh(string user, string host, string host_alias,
                                  int port, string jumphost, int jport,
-<<<<<<< HEAD
-                                 bool kill, int vlevel) {
-  string clientTerm(getenv("TERM"));
-=======
                                  bool kill, int vlevel, string cmd_prefix) {
   string CLIENT_TERM(getenv("TERM"));
->>>>>>> cf06cdf8
   string passkey = genRandom(32);
   string id = genRandom(16);
   string cmdoptions{"--v=" + std::to_string(vlevel)};
 
   string SSH_SCRIPT_DST =
-<<<<<<< HEAD
-      genCommand(passkey, id, clientTerm, user, kill, cmdoptions);
-=======
       genCommand(passkey, id, CLIENT_TERM, user, kill, cmd_prefix, cmdoptions);
->>>>>>> cf06cdf8
 
   int link_client[2];
   char buf_client[4096];
@@ -169,12 +137,8 @@
         close(link_jump[1]);
         string jump_cmdoptions = cmdoptions + " --jump --dsthost=" + host +
                                  " --dstport=" + to_string(port);
-        string SSH_SCRIPT_JUMP =
-<<<<<<< HEAD
-            genCommand(passkey, id, clientTerm, user, kill, jump_cmdoptions);
-=======
-            genCommand(passkey, id, CLIENT_TERM, user, kill, cmd_prefix, jump_cmdoptions);
->>>>>>> cf06cdf8
+        string SSH_SCRIPT_JUMP = genCommand(passkey, id, CLIENT_TERM, user,
+                                            kill, cmd_prefix, jump_cmdoptions);
         // start command in interactive mode
         SSH_SCRIPT_JUMP = "$SHELL -lc \'" + SSH_SCRIPT_JUMP + "\'";
         execlp("ssh", "ssh", jumphost.c_str(), SSH_SCRIPT_JUMP.c_str(), NULL);
