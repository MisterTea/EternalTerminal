--- conflicted
+++ resolved
@@ -23,30 +23,13 @@
   return s;
 }
 
-<<<<<<< HEAD
-string genCommand(string passkey, string id, string clientTerm, string user,
-                  bool kill, string command_prefix, string options) {
+string genCommand(const string &passkey, const string &id,
+                  const string &clientTerm, const string &user, bool kill,
+                  const string &command_prefix, const string &options) {
   string SSH_SCRIPT_PREFIX;
 
   string COMMAND = "echo \"" + id + "/" + passkey + "_" + clientTerm +
                    "\n\" | " + command_prefix + " etterminal " + options;
-=======
-string genCommand(const string &passkey, const string &id,
-                  const string &clientTerm, const string &user, bool kill,
-                  const string &command_prefix, const string &options) {
-  string SSH_SCRIPT_PREFIX{
-      "SERVER_TMP_DIR=${TMPDIR:-${TMP:-${TEMP:-/tmp}}};"
-      "TMPFILE=$(mktemp $SERVER_TMP_DIR/et-server.XXXXXXXXXXXX);"
-      "PASSKEY=" +
-      passkey +
-      ";"
-      "ID=" +
-      id +
-      ";"
-      "printf \"%s/%s\\n\" \"$ID\" \"$PASSKEY\" > \"${TMPFILE}\";"
-      "export TERM=" +
-      clientTerm + ";"};
->>>>>>> 9a06f34a
 
   // Kill old ET sessions of the user
   if (kill) {
@@ -57,9 +40,10 @@
   return SSH_SCRIPT_PREFIX + COMMAND;
 }
 
-string SshSetupHandler::SetupSsh(string user, string host, string host_alias,
-                                 int port, string jumphost, int jport,
-                                 bool kill, int vlevel, string cmd_prefix,
+string SshSetupHandler::SetupSsh(const string &user, const string &host,
+                                 const string &host_alias, int port,
+                                 const string &jumphost, int jport, bool kill,
+                                 int vlevel, const string &cmd_prefix,
                                  bool noratelimit) {
   string clientTerm("xterm-256color");
   auto envString = getenv("TERM");
