--- conflicted
+++ resolved
@@ -40,7 +40,6 @@
 void ServerConnection::clientHandler ( int clientSocketFd ) {
   int clientId;
   try {
-<<<<<<< HEAD
     et::ConnectRequest request =
       socketHandler->readProto<et::ConnectRequest>(clientSocketFd);
     clientId = request.clientid();
@@ -48,13 +47,6 @@
       clientId = newClient(clientSocketFd);
       shared_ptr<ServerClientConnection> serverClientState = getClient(clientId);
       if(serverHandler && !serverHandler->newClient(serverClientState)) {
-=======
-    socketHandler->readAll ( clientSocketFd, &clientId, sizeof ( int ) );
-    if ( clientId == -1 ) {
-      clientId = newClient ( clientSocketFd );
-      shared_ptr< ServerClientConnection > serverClientState = getClient ( clientId );
-      if ( serverHandler && !serverHandler->newClient ( serverClientState ) ) {
->>>>>>> 1da17f56
         // Destroy the new client
         removeClient ( clientId );
         socketHandler->close ( clientSocketFd );
@@ -82,18 +74,12 @@
   }
   VLOG ( 1 ) << "Created client with id " << clientId << endl;
 
-<<<<<<< HEAD
   et::ConnectResponse response;
   response.set_clientid(clientId);
   socketHandler->writeProto(socketFd, response);
   shared_ptr<ServerClientConnection> scc(
     new ServerClientConnection(socketHandler,clientId,socketFd,key));
   clients.insert(std::make_pair(clientId, scc));
-=======
-  socketHandler->writeAll ( socketFd, &clientId, sizeof ( int ) );
-  shared_ptr< ServerClientConnection > scc ( new ServerClientConnection ( socketHandler, clientId, socketFd, key ) );
-  clients.insert ( std::make_pair ( clientId, scc ) );
->>>>>>> 1da17f56
   return clientId;
 }
 }