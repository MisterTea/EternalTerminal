#include "FakeSocketHandler.hpp"

namespace et {
FakeSocketHandler::FakeSocketHandler ( ) : remoteHandler ( NULL ), nextFd ( 1 ) {}

FakeSocketHandler::FakeSocketHandler ( std::shared_ptr< FakeSocketHandler > remoteHandler_ )
    : remoteHandler ( remoteHandler_ ),  //
      nextFd ( 1 ) {}

#define FAKE_READ_TIMEOUT ( 5 )

bool FakeSocketHandler::hasData ( int fd ) {
  if ( inBuffers[ fd ].length ( ) > 0 ) {
    return true;
  }
  return false;
}

ssize_t FakeSocketHandler::read ( int fd, void* buf, size_t count ) {
  time_t timeout = time ( NULL ) + FAKE_READ_TIMEOUT;
  while ( true ) {
    if ( time ( NULL ) > timeout ) {
      errno = ECONNRESET;
      return -1;
    }
    bool keepWaiting = false;
    // VLOG(1) << int64_t(this) << ": Reading on fd " << fd << endl;
    {
      std::lock_guard< std::mutex > guard ( handlerMutex );
      if ( closedFds.find ( fd ) != closedFds.end ( ) ) {
        // Socket was closed by force, this is a goner
        errno = ECONNRESET;
        return -1;
      }
      if ( inBuffers[ fd ].length ( ) < count ) {
        keepWaiting = true;
      }
    }
    if ( keepWaiting ) {
      sleep ( 1 );
      continue;
    }
    {
      std::lock_guard< std::mutex > guard ( handlerMutex );
      memcpy ( buf, &inBuffers[ fd ][ 0 ], count );
      inBuffers[ fd ] = inBuffers[ fd ].substr ( count );  // Very slow, only for testing
      return count;
    }
  }
}

ssize_t FakeSocketHandler::write ( int fd, const void* buf, size_t count ) {
  if ( remoteHandler.get ( ) == NULL ) {
    throw std::runtime_error ( "Invalid remote handler" );
  }
<<<<<<< HEAD
  if (fd<0) {
    LOG(FATAL) << "Tried to write with an invalid socket descriptor: " << fd;
  }
  //std::lock_guard<std::mutex> guard(handlerMutex);
  remoteHandler->push(fd, (const char*)buf,count);
=======
  // std::lock_guard<std::mutex> guard(handlerMutex);
  remoteHandler->push ( fd, ( const char* ) buf, count );
>>>>>>> 1da17f56
  return count;
}

int FakeSocketHandler::connect ( const std::string&, int ) {
  int fd;
  {
    std::lock_guard< std::mutex > guard ( handlerMutex );
    fd = nextFd++;
    VLOG ( 1 ) << "CLIENT: Connecting to server with fd " << fd << endl;
    inBuffers[ fd ] = "";
  }
  remoteHandler->addConnection ( fd );
  while ( true ) {
    if ( !remoteHandler->hasPendingConnection ( ) ) {
      VLOG ( 1 ) << "CLIENT: Connect finished with server and fd " << fd << endl;
      return fd;
    }
  }
}

int FakeSocketHandler::listen ( int ) {
  std::lock_guard< std::mutex > guard ( handlerMutex );
  if ( futureConnections.empty ( ) ) {
    return -1;
  }
  int retval = futureConnections.back ( );
  VLOG ( 1 ) << "SERVER: Accepting client with fd " << retval << endl;
  inBuffers[ retval ] = "";
  futureConnections.pop_back ( );
  return retval;
}

void FakeSocketHandler::stopListening ( ) {}

void FakeSocketHandler::close ( int fd ) {
  std::lock_guard< std::mutex > guard ( handlerMutex );
  closedFds.insert ( fd );
  if ( inBuffers.find ( fd ) == inBuffers.end ( ) ) {
    VLOG ( 1 ) << int64_t ( this ) << ": Got request to erase client " << fd << " but it was already gone " << endl;
    return;
  }
  VLOG ( 1 ) << int64_t ( this ) << ": Erasing client " << fd << endl;
  inBuffers.erase ( inBuffers.find ( fd ) );
}

void FakeSocketHandler::push ( int fd, const char* buf, size_t count ) {
  std::lock_guard< std::mutex > guard ( handlerMutex );
  VLOG ( 1 ) << "Accepting buffer from " << fd << " of size " << count << endl;
  if ( inBuffers.find ( fd ) == inBuffers.end ( ) ) {
    VLOG ( 1 ) << "Tried to accept buffer from invalid fd: " << fd << endl;
    return;
  }
  inBuffers[ fd ].append ( buf, count );
}

void FakeSocketHandler::addConnection ( int fd ) {
  std::lock_guard< std::mutex > guard ( handlerMutex );
  VLOG ( 1 ) << "SERVER: Adding pending connection from " << fd << endl;
  futureConnections.push_back ( fd );
}

bool FakeSocketHandler::hasPendingConnection ( ) {
  std::lock_guard< std::mutex > guard ( handlerMutex );
  return !futureConnections.empty ( );
}
}<|MERGE_RESOLUTION|>--- conflicted
+++ resolved
@@ -53,16 +53,10 @@
   if ( remoteHandler.get ( ) == NULL ) {
     throw std::runtime_error ( "Invalid remote handler" );
   }
-<<<<<<< HEAD
   if (fd<0) {
     LOG(FATAL) << "Tried to write with an invalid socket descriptor: " << fd;
   }
-  //std::lock_guard<std::mutex> guard(handlerMutex);
   remoteHandler->push(fd, (const char*)buf,count);
-=======
-  // std::lock_guard<std::mutex> guard(handlerMutex);
-  remoteHandler->push ( fd, ( const char* ) buf, count );
->>>>>>> 1da17f56
   return count;
 }
 
