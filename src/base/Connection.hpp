--- conflicted
+++ resolved
@@ -15,34 +15,11 @@
 
   virtual ~Connection();
 
-<<<<<<< HEAD
   virtual bool readPacket(Packet* packet);
   virtual void writePacket(const Packet& packet);
-=======
-  virtual bool read(string* buf);
-  virtual bool write(const string& buf);
 
-  virtual bool readMessage(string* buf);
-  virtual void writeMessage(const string& message);
-
-  template <typename T>
-  inline T readProto() {
-    T t;
-    string s;
-    ssize_t readMessages = readMessage(&s);
-    if (readMessages) {
-      t.ParseFromString(s);
-    }
-    return t;
-  }
-
-  template <typename T>
-  inline void writeProto(const T& t) {
-    string s;
-    t.SerializeToString(&s);
-    writeMessage(s);
-  }
->>>>>>> 9a06f34a
+  virtual bool read(Packet* packet);
+  virtual bool write(const Packet& packet);
 
   inline shared_ptr<BackedReader> getReader() { return reader; }
   inline shared_ptr<BackedWriter> getWriter() { return writer; }
@@ -71,11 +48,6 @@
   inline bool isShuttingDown() { return shuttingDown; }
 
  protected:
-<<<<<<< HEAD
-  virtual bool read(Packet* packet);
-  virtual bool write(const Packet& packet);
-=======
->>>>>>> 9a06f34a
   bool recover(int newSocketFd);
 
   shared_ptr<SocketHandler> socketHandler;
