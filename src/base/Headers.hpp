#ifndef __ET_HEADERS__
#define __ET_HEADERS__

#if __FreeBSD__
#define _WITH_GETLINE
#endif

#if __APPLE__
#include <sys/ucred.h>
#include <util.h>
#elif __FreeBSD__
#include <libutil.h>
#include <sys/socket.h>
#elif __NetBSD__  // do not need pty.h on NetBSD
#include <util.h>
#elif WIN32
#include <WinSock2.h>
#include <signal.h>
#include <afunix.h>
#include <Ws2tcpip.h>
inline int close(int fd) {
  return ::closesocket(fd);
}
#else
#include <pty.h>
#include <signal.h>
#endif

#ifdef WIN32
#else
#include <arpa/inet.h>
#include <pthread.h>
#include <pwd.h>
#include <sys/ioctl.h>
#include <sys/socket.h>
#include <sys/un.h>
#include <sys/wait.h>
#include <termios.h>
#include <unistd.h>
#include <netdb.h>
#include <netinet/in.h>
#include <netinet/tcp.h>
#include <resolv.h>
#include <sys/socket.h>
#include <unistd.h>
#include <grp.h>
#include <paths.h>
#include <pwd.h>
#endif


#include <errno.h>
#include <fcntl.h>
#include <google/protobuf/message_lite.h>
#include <sodium.h>
#include <stdint.h>
#include <stdio.h>
#include <stdlib.h>
#include <string.h>
#include <sys/stat.h>
#include <sys/types.h>
#include <time.h>
#include <sys/types.h>

#include <algorithm>
#include <array>
#include <atomic>
#include <ctime>
#include <cxxopts.hpp>
#include <deque>
#include <exception>
#include <fstream>
#include <iostream>
#include <memory>
#include <mutex>
#include <set>
#include <sstream>
#include <streambuf>
#include <string>
#include <thread>
#include <unordered_map>
#include <unordered_set>
#include <vector>
#include <locale>
#include <codecvt>
#include <string>

#include "ET.pb.h"
#include "ETerminal.pb.h"
#include "ThreadPool.h"
#include "base64.hpp"
#include "easylogging++.h"
#include "json.hpp"
#include "sole.hpp"
#include "ust.hpp"

#ifdef WITH_UTEMPTER
 #include <utempter.h>
#endif

#if WIN32
#define popen _popen
#define pclose _pclose

/* ssize_t is not defined on Windows */
#ifndef ssize_t
# if defined(_WIN64)
typedef signed __int64 ssize_t;
# else
typedef signed long ssize_t;
# endif
#endif  /* !ssize_t */
/* On MSVC, ssize_t is SSIZE_T */
#ifdef _MSC_VER
#include <BaseTsd.h>
#define ssize_t SSIZE_T
#endif

#endif

using namespace std;

using json = nlohmann::json;

// The ET protocol version supported by this binary
static const int PROTOCOL_VERSION = 6;

// Nonces for CryptoHandler
static const unsigned char CLIENT_SERVER_NONCE_MSB = 0;
static const unsigned char SERVER_CLIENT_NONCE_MSB = 1;

// system ssh config files
const string SYSTEM_SSH_CONFIG_PATH = "/etc/ssh/ssh_config";
const string USER_SSH_CONFIG_PATH = "/.ssh/config";

// Keepalive configs
const int CLIENT_KEEP_ALIVE_DURATION = 5;
// This should be at least double the value of CLIENT_KEEP_ALIVE_DURATION to
// allow enough time.
const int SERVER_KEEP_ALIVE_DURATION = 11;

#define STFATAL LOG(FATAL) << "Stack Trace: " << endl << ust::generate()

#define STERROR LOG(ERROR) << "Stack Trace: " << endl << ust::generate()

#ifdef WIN32
inline string WindowsErrnoToString() {
  const int BUFSIZE = 4096;
  char buf[BUFSIZE];
  FormatMessageA(FORMAT_MESSAGE_ALLOCATE_BUFFER | FORMAT_MESSAGE_FROM_SYSTEM | FORMAT_MESSAGE_IGNORE_INSERTS,
    NULL, WSAGetLastError(),
    MAKELANGID(LANG_NEUTRAL, SUBLANG_DEFAULT),
    buf, BUFSIZE, NULL);
  string s(buf, BUFSIZE);
  return s;
}
#define FATAL_FAIL(X) \
if (((X) == -1)) \
  LOG(FATAL) << "Error: (" << WSAGetLastError() << "): " << WindowsErrnoToString(); 
#else
#define FATAL_FAIL(X) \
  if (((X) == -1))    \
<<<<<<< HEAD
    LOG(FATAL) << "Error: (" << errno << "): " << strerror(errno);
#endif
=======
    STFATAL << "Error: (" << errno << "): " << strerror(errno);
>>>>>>> b04d8a2f

// On BSD/OSX we can get EINVAL if the remote side has closed the connection
// before we have initialized it.
#define FATAL_FAIL_UNLESS_EINVAL(X)   \
  if (((X) == -1) && errno != EINVAL) \
    STFATAL << "Error: (" << errno << "): " << strerror(errno);

#ifndef ET_VERSION
#define ET_VERSION "unknown"
#endif

namespace et {
inline std::ostream& operator<<(std::ostream& os,
                                const et::SocketEndpoint& se) {
  if (se.has_name()) {
    os << se.name();
  }
  if (se.has_port()) {
    os << ":" << se.port();
  }
  return os;
}

template <typename Out>
inline void split(const std::string& s, char delim, Out result) {
  std::stringstream ss;
  ss.str(s);
  std::string item;
  while (std::getline(ss, item, delim)) {
    *(result++) = item;
  }
}

inline std::vector<std::string> split(const std::string& s, char delim) {
  std::vector<std::string> elems;
  split(s, delim, std::back_inserter(elems));
  return elems;
}

inline bool replace(std::string& str, const std::string& from,
                    const std::string& to) {
  size_t start_pos = str.find(from);
  if (start_pos == std::string::npos) return false;
  str.replace(start_pos, from.length(), to);
  return true;
}

inline int replaceAll(std::string& str, const std::string& from,
                      const std::string& to) {
  if (from.empty()) return 0;
  int retval = 0;
  size_t start_pos = 0;
  while ((start_pos = str.find(from, start_pos)) != std::string::npos) {
    retval++;
    str.replace(start_pos, from.length(), to);
    start_pos += to.length();  // In case 'to' contains 'from', like replacing
                               // 'x' with 'yx'
  }
  return retval;
}

template <typename T>
inline T stringToProto(const string& s) {
  T t;
  if (!t.ParseFromString(s)) {
    STFATAL << "Error parsing string to proto: " << s.length() << " " << s;
  }
  return t;
}

template <typename T>
inline string protoToString(const T& t) {
  string s;
  if (!t.SerializeToString(&s)) {
    STFATAL << "Error serializing proto to string";
  }
  return s;
}

inline bool waitOnSocketData(int fd) {
  fd_set fdset;
  FD_ZERO(&fdset);
  FD_SET(fd, &fdset);
  timeval tv;
  tv.tv_sec = 1;
  tv.tv_usec = 0;
  VLOG(4) << "Before selecting sockFd";
  FATAL_FAIL(select(fd + 1, &fdset, NULL, NULL, &tv));
  return FD_ISSET(fd, &fdset);
}

inline string genRandomAlphaNum(int len) {
  static const char alphanum[] =
      "0123456789"
      "ABCDEFGHIJKLMNOPQRSTUVWXYZ"
      "abcdefghijklmnopqrstuvwxyz";
  string s(len, '\0');

  for (int i = 0; i < len; ++i) {
    s[i] = alphanum[randombytes_uniform(sizeof(alphanum) - 1)];
  }

  return s;
}

}  // namespace et

inline bool operator==(const google::protobuf::MessageLite& msg_a,
                       const google::protobuf::MessageLite& msg_b) {
  return (msg_a.GetTypeName() == msg_b.GetTypeName()) &&
         (msg_a.SerializeAsString() == msg_b.SerializeAsString());
}

inline bool operator!=(const google::protobuf::MessageLite& msg_a,
                       const google::protobuf::MessageLite& msg_b) {
  return (msg_a.GetTypeName() != msg_b.GetTypeName()) ||
         (msg_a.SerializeAsString() != msg_b.SerializeAsString());
}

inline string GetTempDirectory() {
  #ifdef WIN32
  WCHAR buf[65536];
  int retval = GetTempPath(65536, buf);
  int a = 0;
  std::wstring_convert<std::codecvt_utf8_utf16<wchar_t>> converter;
  std::string tmpDir = converter.to_bytes(wstring(buf, retval));
  #else
  string tmpDir = "/tmp";
  #endif
  return tmpDir;
}

#endif<|MERGE_RESOLUTION|>--- conflicted
+++ resolved
@@ -15,12 +15,10 @@
 #include <util.h>
 #elif WIN32
 #include <WinSock2.h>
+#include <Ws2tcpip.h>
+#include <afunix.h>
 #include <signal.h>
-#include <afunix.h>
-#include <Ws2tcpip.h>
-inline int close(int fd) {
-  return ::closesocket(fd);
-}
+inline int close(int fd) { return ::closesocket(fd); }
 #else
 #include <pty.h>
 #include <signal.h>
@@ -29,25 +27,21 @@
 #ifdef WIN32
 #else
 #include <arpa/inet.h>
+#include <grp.h>
+#include <netdb.h>
+#include <netinet/in.h>
+#include <netinet/tcp.h>
+#include <paths.h>
 #include <pthread.h>
 #include <pwd.h>
+#include <resolv.h>
 #include <sys/ioctl.h>
 #include <sys/socket.h>
 #include <sys/un.h>
 #include <sys/wait.h>
 #include <termios.h>
 #include <unistd.h>
-#include <netdb.h>
-#include <netinet/in.h>
-#include <netinet/tcp.h>
-#include <resolv.h>
-#include <sys/socket.h>
-#include <unistd.h>
-#include <grp.h>
-#include <paths.h>
-#include <pwd.h>
-#endif
-
+#endif
 
 #include <errno.h>
 #include <fcntl.h>
@@ -60,17 +54,18 @@
 #include <sys/stat.h>
 #include <sys/types.h>
 #include <time.h>
-#include <sys/types.h>
 
 #include <algorithm>
 #include <array>
 #include <atomic>
+#include <codecvt>
 #include <ctime>
 #include <cxxopts.hpp>
 #include <deque>
 #include <exception>
 #include <fstream>
 #include <iostream>
+#include <locale>
 #include <memory>
 #include <mutex>
 #include <set>
@@ -81,9 +76,6 @@
 #include <unordered_map>
 #include <unordered_set>
 #include <vector>
-#include <locale>
-#include <codecvt>
-#include <string>
 
 #include "ET.pb.h"
 #include "ETerminal.pb.h"
@@ -95,7 +87,7 @@
 #include "ust.hpp"
 
 #ifdef WITH_UTEMPTER
- #include <utempter.h>
+#include <utempter.h>
 #endif
 
 #if WIN32
@@ -104,12 +96,13 @@
 
 /* ssize_t is not defined on Windows */
 #ifndef ssize_t
-# if defined(_WIN64)
+#if defined(_WIN64)
 typedef signed __int64 ssize_t;
-# else
+#else
 typedef signed long ssize_t;
-# endif
-#endif  /* !ssize_t */
+#endif
+#endif /* !ssize_t */
+
 /* On MSVC, ssize_t is SSIZE_T */
 #ifdef _MSC_VER
 #include <BaseTsd.h>
@@ -147,31 +140,30 @@
 inline string WindowsErrnoToString() {
   const int BUFSIZE = 4096;
   char buf[BUFSIZE];
-  FormatMessageA(FORMAT_MESSAGE_ALLOCATE_BUFFER | FORMAT_MESSAGE_FROM_SYSTEM | FORMAT_MESSAGE_IGNORE_INSERTS,
-    NULL, WSAGetLastError(),
-    MAKELANGID(LANG_NEUTRAL, SUBLANG_DEFAULT),
-    buf, BUFSIZE, NULL);
+  FormatMessageA(FORMAT_MESSAGE_ALLOCATE_BUFFER | FORMAT_MESSAGE_FROM_SYSTEM |
+                     FORMAT_MESSAGE_IGNORE_INSERTS,
+                 NULL, WSAGetLastError(),
+                 MAKELANGID(LANG_NEUTRAL, SUBLANG_DEFAULT), buf, BUFSIZE, NULL);
   string s(buf, BUFSIZE);
   return s;
 }
+#define FATAL_FAIL(X)                             \
+  if (((X) == -1))                                \
+    LOG(FATAL) << "Error: (" << WSAGetLastError() \
+               << "): " << WindowsErrnoToString();
+
+#define FATAL_FAIL_UNLESS_EINVAL(X) FATAL_FAIL(X)
+
+#else
 #define FATAL_FAIL(X) \
-if (((X) == -1)) \
-  LOG(FATAL) << "Error: (" << WSAGetLastError() << "): " << WindowsErrnoToString(); 
-#else
-#define FATAL_FAIL(X) \
-  if (((X) == -1))    \
-<<<<<<< HEAD
-    LOG(FATAL) << "Error: (" << errno << "): " << strerror(errno);
-#endif
-=======
-    STFATAL << "Error: (" << errno << "): " << strerror(errno);
->>>>>>> b04d8a2f
+  if (((X) == -1)) STFATAL << "Error: (" << errno << "): " << strerror(errno);
 
 // On BSD/OSX we can get EINVAL if the remote side has closed the connection
 // before we have initialized it.
 #define FATAL_FAIL_UNLESS_EINVAL(X)   \
   if (((X) == -1) && errno != EINVAL) \
     STFATAL << "Error: (" << errno << "): " << strerror(errno);
+#endif
 
 #ifndef ET_VERSION
 #define ET_VERSION "unknown"
@@ -286,15 +278,15 @@
 }
 
 inline string GetTempDirectory() {
-  #ifdef WIN32
+#ifdef WIN32
   WCHAR buf[65536];
   int retval = GetTempPath(65536, buf);
   int a = 0;
-  std::wstring_convert<std::codecvt_utf8_utf16<wchar_t>> converter;
+  std::wstring_convert<std::codecvt_utf8_utf16<wchar_t> > converter;
   std::string tmpDir = converter.to_bytes(wstring(buf, retval));
-  #else
+#else
   string tmpDir = "/tmp";
-  #endif
+#endif
   return tmpDir;
 }
 
