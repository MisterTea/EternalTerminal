--- conflicted
+++ resolved
@@ -1,154 +1,5 @@
 version: 2
 jobs:
-<<<<<<< HEAD
-  connect_to_initial_version:
-    docker:
-      - image: ubuntu:bionic
-    steps:
-      - run:
-          name: Avoid hosts unknown for github
-          command: mkdir -p ~/.ssh/ && echo -e "Host github.com\n\tStrictHostKeyChecking no\n" >> ~/.ssh/config
-      - run:
-          name: Install system dependencies
-          command: apt-get update; apt-get install -y git cmake protobuf-compiler libsodium-dev libgflags-dev libprotobuf-dev libutempter-dev g++ openssh-server
-      - checkout
-      - run:
-          name: Set up ssh & known_hosts
-          command: /etc/init.d/ssh start; rm -f ~/.ssh/id_rsa*; ssh-keygen -q -N "" -f ~/.ssh/id_rsa; cp ~/.ssh/id_rsa.pub ~/.ssh/authorized_keys; rm -f ~/.ssh/known_hosts; ssh -o "StrictHostKeyChecking no" localhost ls
-      - run:
-          name: Init submodules
-          command: if [ $CIRCLE_BRANCH != "release" ]; then git submodule update --init; fi
-      - run:
-          name: Build the root version of the project
-          command: mkdir ../root_version; cp -Rf .git * ../root_version/; cd ../root_version; git checkout v6; mkdir build; cd build; cmake ../; make -j4
-      - run:
-          name: Build the project
-          command: mkdir build; cd build; cmake ../; make -j4
-      - run:
-          name: Connect new -> old
-          command: ../root_version/build/etserver --daemon; cp ../root_version/build/etterminal /usr/bin/etterminal; sleep 1; build/et -c "ls" localhost --logtostdout --verbose=9
-      - run:
-          name: Kill server
-          command: pkill etserver
-      - run:
-          name: Connect old -> new
-          command: export TERM=xterm-256color; build/etserver --daemon; cp build/etterminal /usr/bin/etterminal; sleep 1; ../root_version/build/et -c "ls" localhost --logtostdout --verbose=9
-      - run:
-          name: Kill server
-          command: pkill etserver
-  linux_msan:
-    docker:
-      - image: ubuntu:bionic
-    steps:
-      - run:
-          name: Avoid hosts unknown for github
-          command: mkdir -p ~/.ssh/ && echo -e "Host github.com\n\tStrictHostKeyChecking no\n" >> ~/.ssh/config
-      - run:
-          name: Install system dependencies
-          command: apt-get update; apt-get install -y git cmake protobuf-compiler libsodium-dev libgflags-dev libprotobuf-dev libutempter-dev g++
-      - checkout
-      - run:
-          name: Init submodules
-          command: git submodule update --init
-      - run:
-          name: Build the project with test
-          command: mkdir build; cd build; cmake -DSANITIZE_MEMORY=ON ../; make -j4
-      - run:
-          name: Run tests
-          command: cd build; ./et-test
-  linux_asan:
-    docker:
-      - image: ubuntu:bionic
-    steps:
-      - run:
-          name: Avoid hosts unknown for github
-          command: mkdir -p ~/.ssh/ && echo -e "Host github.com\n\tStrictHostKeyChecking no\n" >> ~/.ssh/config
-      - run:
-          name: Install system dependencies
-          command: apt-get update; apt-get install -y git cmake protobuf-compiler libsodium-dev libgflags-dev libprotobuf-dev libutempter-dev g++
-      - checkout
-      - run:
-          name: Init submodules
-          command: if [ $CIRCLE_BRANCH != "release" ]; then git submodule update --init; fi
-      - run:
-          name: Build the project with test
-          command: mkdir build; cd build; cmake -DSANITIZE_ADDRESS=ON ../; make -j4
-      - run:
-          name: Run tests
-          command: cd build; ./et-test
-  linux_tsan:
-    docker:
-      - image: ubuntu:bionic
-    steps:
-      - run:
-          name: Avoid hosts unknown for github
-          command: mkdir -p ~/.ssh/ && echo -e "Host github.com\n\tStrictHostKeyChecking no\n" >> ~/.ssh/config
-      - run:
-          name: Install system dependencies
-          command: apt-get update; apt-get install -y git cmake protobuf-compiler libsodium-dev libgflags-dev libprotobuf-dev libutempter-dev g++
-      - checkout
-      - run:
-          name: Init submodules
-          command: if [ $CIRCLE_BRANCH != "release" ]; then git submodule update --init; fi
-      - run:
-          name: Build the project with test
-          command: mkdir build; cd build; cmake -DSANITIZE_THREAD=ON ../; make -j4
-      - run:
-          name: Run tests
-          command: cd build; ./et-test
-  linux_ubsan:
-    docker:
-      - image: ubuntu:bionic
-    steps:
-      - run:
-          name: Avoid hosts unknown for github
-          command: mkdir -p ~/.ssh/ && echo -e "Host github.com\n\tStrictHostKeyChecking no\n" >> ~/.ssh/config
-      - run:
-          name: Install system dependencies
-          command: apt-get update; apt-get install -y git cmake protobuf-compiler libsodium-dev libgflags-dev libprotobuf-dev libutempter-dev g++
-      - checkout
-      - run:
-          name: Init submodules
-          command: if [ $CIRCLE_BRANCH != "release" ]; then git submodule update --init; fi
-      - run:
-          name: Build the project with test
-          command: mkdir build; cd build; cmake -DSANITIZE_UNDEFINED=ON ../; make -j4
-      - run:
-          name: Run tests
-          command: cd build; ./et-test
-  mac_tsan:
-    macos:
-      xcode: "10.2.1"
-    steps:
-      - run:
-          name: Avoid hosts unknown for github
-          command: mkdir -p ~/.ssh/ && echo -e "Host github.com\n\tStrictHostKeyChecking no\n" >> ~/.ssh/config
-      - run:
-          name: Install system dependencies
-          command: brew remove python@2; brew upgrade python; brew install cmake; brew install protobuf libsodium gflags
-      - checkout
-      - run:
-          name: Init submodules
-          command: if [ $CIRCLE_BRANCH != "release" ]; then git submodule update --init; fi
-      - run:
-          name: Build the project with test
-          command: mkdir build; cd build; cmake -DSANITIZE_THREAD=ON ../; make -j4
-      - run:
-          name: Run tests
-          command: cd build; ./et-test
-workflows:
-  version: 2
-  build_and_test:
-    jobs:
-      - linux_asan
-      - linux_tsan
-      - linux_ubsan
-      - mac_tsan
-      - connect_to_initial_version:
-          branches:
-            ignore:
-              - release
-=======
     connect_to_initial_version:
         docker:
             - image: ubuntu:bionic
@@ -296,5 +147,4 @@
                   filters:
                       branches:
                           ignore:
-                              - release
->>>>>>> c2d86c70
+                              - release