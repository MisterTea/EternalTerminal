version: 2
jobs:
  connect_to_initial_version:
    docker:
      - image: ubuntu:bionic
    steps:
      - run:
          name: Avoid hosts unknown for github
          command: mkdir -p ~/.ssh/ && echo -e "Host github.com\n\tStrictHostKeyChecking no\n" >> ~/.ssh/config
      - run:
          name: Install system dependencies
          command: apt-get update; apt-get install -y git cmake protobuf-compiler libsodium-dev libgflags-dev libprotobuf-dev libutempter-dev g++ openssh-server
      - checkout
      - run:
          name: Set up ssh & known_hosts
          command: /etc/init.d/ssh start; rm -f ~/.ssh/id_rsa*; ssh-keygen -q -N "" -f ~/.ssh/id_rsa; cp ~/.ssh/id_rsa.pub ~/.ssh/authorized_keys; rm -f ~/.ssh/known_hosts; ssh -o "StrictHostKeyChecking no" localhost ls
      - run:
          name: Init submodules
          command: git submodule update --init
      - run:
          name: Build the root version of the project
          command: mkdir ../root_version; cp -Rf .git * ../root_version/; cd ../root_version; git checkout v6; mkdir build; cd build; cmake ../; make -j4
      - run:
          name: Build the project
          command: mkdir build; cd build; cmake ../; make -j4
      - run:
          name: Connect new -> old
          command: ../root_version/build/etserver --daemon; cp ../root_version/build/etterminal /usr/bin/etterminal; sleep 1; build/et -c "ls" localhost --logtostdout --v=9
      - run:
          name: Kill server
          command: pkill etserver
      - run:
          name: Connect old -> new
          command: export TERM=xterm-256color; build/etserver --daemon; cp build/etterminal /usr/bin/etterminal; sleep 1; ../root_version/build/et -c "ls" localhost --logtostdout --v=9
      - run:
          name: Kill server
          command: pkill etserver
  build_linux:
    docker:
      - image: ubuntu:bionic
    steps:
      - run:
          name: Avoid hosts unknown for github
          command: mkdir -p ~/.ssh/ && echo -e "Host github.com\n\tStrictHostKeyChecking no\n" >> ~/.ssh/config
      - run:
          name: Install system dependencies
          command: apt-get update; apt-get install -y git cmake protobuf-compiler libsodium-dev libgflags-dev libprotobuf-dev libutempter-dev g++
      - checkout
      - run:
          name: Init submodules
          command: git submodule update --init
      - run:
          name: Build the project with test
          command: mkdir build; cd build; cmake ../; make -j4
      - run:
          name: Run tests
          command: cd build; ./et-test
  build_mac:
    macos:
      xcode: "10.2.1"
    steps:
      - run:
          name: Avoid hosts unknown for github
          command: mkdir -p ~/.ssh/ && echo -e "Host github.com\n\tStrictHostKeyChecking no\n" >> ~/.ssh/config
      - run:
          name: Install system dependencies
<<<<<<< HEAD
          command: brew upgrade python@2 python; brew install cmake; brew install protobuf libsodium gflags
=======
          command: brew upgrade python@2 python; brew install git cmake; brew install protobuf libsodium gflags
      - checkout
>>>>>>> 200ac521
      - run:
          name: Init submodules
          command: git submodule update --init
      - run:
          name: Build the project with test
          command: mkdir build; cd build; cmake ../; make -j4
      - run:
          name: Run tests
          command: cd build; ./et-test
workflows:
  version: 2
  build_and_test:
    jobs:
      - build_linux
      - build_mac
      - connect_to_initial_version<|MERGE_RESOLUTION|>--- conflicted
+++ resolved
@@ -64,12 +64,8 @@
           command: mkdir -p ~/.ssh/ && echo -e "Host github.com\n\tStrictHostKeyChecking no\n" >> ~/.ssh/config
       - run:
           name: Install system dependencies
-<<<<<<< HEAD
           command: brew upgrade python@2 python; brew install cmake; brew install protobuf libsodium gflags
-=======
-          command: brew upgrade python@2 python; brew install git cmake; brew install protobuf libsodium gflags
       - checkout
->>>>>>> 200ac521
       - run:
           name: Init submodules
           command: git submodule update --init
