--- conflicted
+++ resolved
@@ -1,17 +1,17 @@
+#include "Headers.hpp"
 #include "ClientConnection.hpp"
+#include "ServerConnection.hpp"
+#include "FlakyFakeSocketHandler.hpp"
+#include "UnixSocketHandler.hpp"
+#include "ProcessHelper.hpp"
+#include "CryptoHandler.hpp"
 #include "ConsoleUtils.hpp"
-#include "CryptoHandler.hpp"
-#include "FlakyFakeSocketHandler.hpp"
-#include "Headers.hpp"
-#include "ProcessHelper.hpp"
-#include "ServerConnection.hpp"
-#include "UnixSocketHandler.hpp"
 
 #include <errno.h>
-#include <pwd.h>
 #include <sys/ioctl.h>
 #include <sys/types.h>
 #include <termios.h>
+#include <pwd.h>
 
 #if __APPLE__
 #include <util.h>
@@ -19,37 +19,33 @@
 #include <pty.h>
 #endif
 
-<<<<<<< HEAD
 #include "ETerminal.pb.h"
 
+using namespace et;
 shared_ptr<ServerConnection> globalServer;
-=======
-using namespace et;
-shared_ptr< ServerConnection > globalServer;
->>>>>>> 1da17f56
 
-void runServer ( std::shared_ptr< ServerConnection > server ) { server->run ( ); }
+void runServer(
+  std::shared_ptr<ServerConnection> server) {
+  server->run();
+}
 
-void halt ( );
+void halt();
 
-#define FAIL_FATAL( X )                                        \
-  if ( ( X ) == -1 ) {                                         \
-    printf ( "Error: (%d), %s\n", errno, strerror ( errno ) ); \
-    exit ( errno );                                            \
+#define FAIL_FATAL(X) if((X) == -1) {                               \
+    printf("Error: (%d), %s\n",errno,strerror(errno)); exit(errno); \
   }
 
 termios terminal_backup;
 
-DEFINE_int32 ( port, 10022, "Port to listen on" );
-DEFINE_string ( passkey, "", "Passkey to encrypt/decrypt packets" );
+DEFINE_int32(port, 10022, "Port to listen on");
+DEFINE_string(passkey, "", "Passkey to encrypt/decrypt packets");
 
 thread* terminalThread = NULL;
-void runTerminal ( shared_ptr< ServerClientConnection > serverClientState ) {
+void runTerminal(shared_ptr<ServerClientConnection> serverClientState) {
   // TODO: Get window size from client
-  struct winsize win = {0, 0, 0, 0};
+  struct winsize win = { 0, 0, 0, 0 };
   int masterfd;
 
-<<<<<<< HEAD
   std::string terminal = getTerminal();
 
   pid_t pid = forkpty(
@@ -122,86 +118,9 @@
             globalServer->removeClient(serverClientState->getClientId());
           } else {
             LOG(FATAL) << "This shouldn't happen\n";
-=======
-  std::string terminal = getTerminal ( );
+          }
+        }
 
-  pid_t pid = forkpty ( &masterfd, NULL, NULL, &win );
-  switch ( pid ) {
-    case -1:
-      FAIL_FATAL ( pid );
-    case 0:
-      // child
-      ProcessHelper::initChildProcess ( );
-
-      // Not needed since server is running in userspace
-      // setuid(pwd->pw_uid);
-      // setgid(pwd->pw_gid);
-
-      cout << "Child process " << terminal << endl;
-      // execl("/bin/bash", "/bin/bash", NULL);
-      execl ( terminal.c_str ( ), terminal.c_str ( ), NULL );
-      exit ( 0 );
-      break;
-    default:
-      // parent
-      cout << "pty opened " << masterfd << endl;
-      // Whether the TE should keep running.
-      bool run = true;
-
-// TE sends/receives data to/from the shell one char at a time.
-#define BUF_SIZE ( 1024 )
-      char b[ BUF_SIZE ];
-
-      while ( run ) {
-        // Data structures needed for select() and
-        // non-blocking I/O.
-        fd_set rfd;
-        fd_set wfd;
-        fd_set efd;
-        timeval tv;
-
-        FD_ZERO ( &rfd );
-        FD_ZERO ( &wfd );
-        FD_ZERO ( &efd );
-        FD_SET ( masterfd, &rfd );
-        FD_SET ( STDIN_FILENO, &rfd );
-        tv.tv_sec = 0;
-        tv.tv_usec = 1000;
-        select ( masterfd + 1, &rfd, &wfd, &efd, &tv );
-
-        try {
-          // Check for data to receive; the received
-          // data includes also the data previously sent
-          // on the same master descriptor (line 90).
-          if ( FD_ISSET ( masterfd, &rfd ) ) {
-            // Read from fake terminal and write to server
-            memset ( b, 0, BUF_SIZE );
-            int rc = read ( masterfd, b, BUF_SIZE );
-            FAIL_FATAL ( rc );
-            if ( rc > 0 ) {
-              // VLOG(2) << "Sending bytes: " << int(b) << " " << char(b) << " " <<
-              // serverClientState->getWriter()->getSequenceNumber();
-              while ( true ) {
-                int bytesWritten = serverClientState->write ( b, rc );
-                if ( bytesWritten == 0 ) {
-                  sleep ( 0 );
-                  continue;
-                } else if ( bytesWritten == rc ) {
-                  break;
-                } else {
-                  LOG ( FATAL ) << "Somehow wrote a partial packet: " << bytesWritten << " " << rc;
-                }
-              }
-            } else if ( rc == 0 ) {
-              run = false;
-              globalServer->removeClient ( serverClientState->getClientId ( ) );
-            } else {
-              LOG ( FATAL ) << "This shouldn't happen\n";
-            }
->>>>>>> 1da17f56
-          }
-
-<<<<<<< HEAD
         while (serverClientState->hasData()) {
           // Read from the server and write to our fake terminal
           et::TerminalBuffer tb =
@@ -217,72 +136,52 @@
             }
             bytesWritten += rc;
           } while(bytesWritten != s.length());
-=======
-          while ( serverClientState->hasData ( ) ) {
-            // Read from the server and write to our fake terminal
-            memset ( b, 0, BUF_SIZE );
-            int rc = serverClientState->read ( b, BUF_SIZE );
-            FATAL_FAIL ( rc );
-            if ( rc > 0 ) {
-              // VLOG(2) << "Got byte: " << int(b) << " " << char(b) << " " <<
-              // serverClientState->getReader()->getSequenceNumber();
-              do {
-                rc = write ( masterfd, b, rc );
-                FATAL_FAIL ( rc );
-                if ( rc == 0 ) {
-                  LOG ( ERROR ) << "Could not write byte, trying again...";
-                }
-              } while ( !rc );
-            }
-          }
-        } catch ( const runtime_error& re ) {
-          cout << "Connection error: " << re.what ( ) << endl;
-          run = false;
->>>>>>> 1da17f56
         }
+      } catch(const runtime_error& re) {
+        cout << "Connection error: " << re.what() << endl;
+        run=false;
       }
-      break;
+    }
+    break;
   }
 
-  serverClientState.reset ( );
-  halt ( );
+  serverClientState.reset();
+  halt();
 }
 
 class TerminalServerHandler : public ServerConnectionHandler {
-  virtual bool newClient ( shared_ptr< ServerClientConnection > serverClientState ) {
-    terminalThread = new thread ( runTerminal, serverClientState );
+  virtual bool newClient(
+    shared_ptr<ServerClientConnection> serverClientState) {
+    terminalThread = new thread(runTerminal, serverClientState);
     return true;
   }
 };
 
-<<<<<<< HEAD
 int main(int argc, char** argv) {
   gflags::ParseCommandLineFlags(&argc, &argv, true);
   google::InitGoogleLogging(argv[0]);
   GOOGLE_PROTOBUF_VERIFY_VERSION;
-=======
-int main ( int argc, char** argv ) {
-  gflags::ParseCommandLineFlags ( &argc, &argv, true );
-  google::InitGoogleLogging ( argv[ 0 ] );
->>>>>>> 1da17f56
   FLAGS_logbufsecs = 0;
   FLAGS_logbuflevel = google::GLOG_INFO;
-  srand ( 1 );
+  srand(1);
 
-  std::shared_ptr< UnixSocketHandler > serverSocket ( new UnixSocketHandler ( ) );
+  std::shared_ptr<UnixSocketHandler> serverSocket(new UnixSocketHandler());
 
-  printf ( "Creating server\n" );
-  shared_ptr< ServerConnection > server = shared_ptr< ServerConnection > (
-      new ServerConnection ( serverSocket, FLAGS_port,
-                             shared_ptr< TerminalServerHandler > ( new TerminalServerHandler ( ) ), FLAGS_passkey ) );
+  printf("Creating server\n");
+  shared_ptr<ServerConnection> server = shared_ptr<ServerConnection>(
+    new ServerConnection(
+      serverSocket,
+      FLAGS_port,
+      shared_ptr<TerminalServerHandler>(new TerminalServerHandler()),
+      FLAGS_passkey));
   globalServer = server;
-  runServer ( server );
+  runServer(server);
 }
 
-void halt ( ) {
+void halt() {
   cout << "Shutting down server" << endl;
-  globalServer->close ( );
+  globalServer->close();
   cout << "Waiting for server to finish" << endl;
-  sleep ( 3 );
-  exit ( 0 );
+  sleep(3);
+  exit(0);
 }