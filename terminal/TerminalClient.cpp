#include "ClientConnection.hpp"
#include "CryptoHandler.hpp"
#include "FlakyFakeSocketHandler.hpp"
#include "Headers.hpp"
#include "PortForwardClientListener.hpp"
#include "PortForwardClientRouter.hpp"
#include "ServerConnection.hpp"
#include "SocketUtils.hpp"
#include "UnixSocketHandler.hpp"
#include "ParseConfigFile.hpp"

#include <errno.h>
#include <pwd.h>
#include <sys/ioctl.h>
#include <sys/types.h>
#include <sys/wait.h>
#include <termios.h>

#include "ETerminal.pb.h"

using namespace et;
namespace google {}
namespace gflags {}
using namespace google;
using namespace gflags;

const string SYSTEM_SSH_CONFIG_PATH = "/etc/ssh/ssh_config";
const string USER_SSH_CONFIG_PATH = "/.ssh/config";

shared_ptr<ClientConnection> globalClient;

termios terminal_backup;

DEFINE_string(user, "", "username to login");
DEFINE_string(host, "localhost", "host to join");
DEFINE_int32(port, 2022, "port to connect on");
DEFINE_string(id, "", "Unique ID assigned to this session");
DEFINE_string(passkey, "", "Passkey to encrypt/decrypt packets");
DEFINE_string(idpasskeyfile, "",
              "File containing client ID and key to encrypt/decrypt packets");
DEFINE_string(command, "", "Command to run immediately after connecting");
DEFINE_string(portforward, "",
              "Array of source:destination ports or "
              "srcStart-srcEnd:dstStart-dstEnd (inclusive) port ranges (e.g. "
              "10080:80,10443:443, 10090-10092:8000-8002)");
DEFINE_string(jumphost, "", "jumphost between localhost and destination");
DEFINE_int32(jport, 2022, "port to connect on jumphost");

shared_ptr<ClientConnection> createClient() {
  string id = FLAGS_id;
  string passkey = FLAGS_passkey;
  if (FLAGS_idpasskeyfile.length() > 0) {
    // Check for passkey file
    std::ifstream t(FLAGS_idpasskeyfile.c_str());
    std::stringstream buffer;
    buffer << t.rdbuf();
    string idpasskeypair = buffer.str();
    // Trim whitespace
    idpasskeypair.erase(idpasskeypair.find_last_not_of(" \n\r\t") + 1);
    size_t slashIndex = idpasskeypair.find("/");
    if (slashIndex == string::npos) {
      LOG(FATAL) << "Invalid idPasskey id/key pair: " << idpasskeypair;
    } else {
      id = idpasskeypair.substr(0, slashIndex);
      passkey = idpasskeypair.substr(slashIndex + 1);
      LOG(INFO) << "ID PASSKEY: " << id << " " << passkey << endl;
    }
    // Delete the file with the passkey
    remove(FLAGS_idpasskeyfile.c_str());
  }
  if (passkey.length() == 0 || id.length() == 0) {
    cout << "Unless you are doing development on Eternal Terminal,\nplease do "
            "not call etclient directly.\n\nThe et launcher (run on the "
            "client) calls etclient with the correct parameters.\nThis ensures "
            "a secure connection.\n\nIf you intended to call etclient "
            "directly, please provide a passkey\n(run \"etclient --help\" for "
            "details)."
         << endl;
    exit(1);
  }
  if (passkey.length() != 32) {
    LOG(FATAL) << "Invalid/missing passkey: " << passkey << " "
               << passkey.length();
  }

  InitialPayload payload;
  if (FLAGS_jumphost.length()) {
    payload.set_jumphost(true);
  }

  shared_ptr<SocketHandler> clientSocket(new UnixSocketHandler());
  shared_ptr<ClientConnection> client = shared_ptr<ClientConnection>(
      new ClientConnection(clientSocket, FLAGS_host, FLAGS_port, id, passkey));

  int connectFailCount = 0;
  while (true) {
    try {
      client->connect();
      client->writeProto(payload);
    } catch (const runtime_error& err) {
      LOG(ERROR) << "Connecting to server failed: " << err.what();
      connectFailCount++;
      if (connectFailCount == 3) {
        LOG(INFO) << "Could not make initial connection to server";
        cout << "Could not make initial connection to " << FLAGS_host << ": "
             << err.what() << endl;
        exit(1);
      }
      continue;
    }
    break;
  }
  VLOG(1) << "Client created with id: " << client->getId() << endl;

  return client;
};

int firstWindowChangedCall = 1;
void handleWindowChanged(winsize* win) {
  winsize tmpwin;
  ioctl(1, TIOCGWINSZ, &tmpwin);
  if (firstWindowChangedCall || win->ws_row != tmpwin.ws_row ||
      win->ws_col != tmpwin.ws_col || win->ws_xpixel != tmpwin.ws_xpixel ||
      win->ws_ypixel != tmpwin.ws_ypixel) {
    firstWindowChangedCall = 0;
    *win = tmpwin;
    LOG(INFO) << "Window size changed: " << win->ws_row << " " << win->ws_col
              << " " << win->ws_xpixel << " " << win->ws_ypixel << endl;
    TerminalInfo ti;
    ti.set_row(win->ws_row);
    ti.set_column(win->ws_col);
    ti.set_width(win->ws_xpixel);
    ti.set_height(win->ws_ypixel);
    string s(1, (char)et::PacketType::TERMINAL_INFO);
    globalClient->writeMessage(s);
    globalClient->writeProto(ti);
  }
}

void initSetupSSH() {
  string CLIENT_TERM(getenv("TERM"));
  if (FLAGS_passkey.empty()) {
    FILE *passkey_p = popen(
        "env LC_ALL=C tr -dc \"a-zA-Z0-9\" < /dev/urandom | head -c 32", "r");
    if (!passkey_p) {
      cout << "cannot generate passkey!" << endl;
      exit(1);
    }
    char passkey_buffer[1024];
    fgets(passkey_buffer, sizeof(passkey_buffer), passkey_p);
    pclose(passkey_p);
    FLAGS_passkey = string(passkey_buffer);
  }
  if (FLAGS_id.empty()) {
    FILE *id_p = popen(
        "env LC_ALL=C tr -dc \"a-zA-Z0-9\" < /dev/urandom | head -c 16", "r");
    if (!id_p) {
      cout << "cannot generate id!" << endl;
      exit(1);
    }
    char id_buffer[1024];
    fgets(id_buffer, sizeof(id_buffer), id_p);
    pclose(id_p);
    FLAGS_id = string(id_buffer);
  }


  string cmdoptions = "--idpasskey=" + FLAGS_id + "/" + FLAGS_passkey;
  string SSH_SCRIPT_PREFIX{
      "SERVER_TMP_DIR=${TMPDIR:-${TMP:-${TEMP:-/tmp}}};"
      "TMPFILE=$(mktemp $SERVER_TMP_DIR/et-server.XXXXXXXXXXXX);"
      "PASSKEY="+FLAGS_passkey+";"
      "ID="+FLAGS_id+";"
      "export TERM="+CLIENT_TERM+";"
      "/usr/bin/etserver "};
  string SSH_SCRIPT_DST = SSH_SCRIPT_PREFIX + cmdoptions + ";true";

  /* If jumphost is set, we need to pass dst host and port to jumphost
   * and connect to jumphost here */
  if (!FLAGS_jumphost.empty()) {
    cmdoptions += " --jump";
    if (FLAGS_jport == 0) {
      cout << "jport need to be set if a jumphost is specified!" << endl;
      exit(1);
    }
    cmdoptions +=
        " --dsthost=" + FLAGS_host + " --dstport=" + to_string(FLAGS_port);
  }
  string SSH_SCRIPT_JUMP = SSH_SCRIPT_PREFIX + cmdoptions + ";true";

  int link[2];
  char foo[4096];
  if (pipe(link) == -1) {
    cout << "pipe" << endl;
    exit(1);
  }

  pid_t pid = fork();
  string SSH_USER_PREFIX = "";
  if (!FLAGS_user.empty()) {
    SSH_USER_PREFIX += FLAGS_user + "@";
  }
  if (!pid) {
    // start etserver daemon on dst.
    dup2(link[1], 1);
    close(link[0]);
    close(link[1]);
    if (!FLAGS_jumphost.empty()) {
      execl("/usr/bin/ssh", "/usr/bin/ssh",
            "-J", (SSH_USER_PREFIX + FLAGS_jumphost).c_str(),
            (SSH_USER_PREFIX + FLAGS_host).c_str(),
            (SSH_SCRIPT_DST).c_str(), NULL);
    } else {
      execl("/usr/bin/ssh", "/usr/bin/ssh",
            (SSH_USER_PREFIX + FLAGS_host).c_str(),
            (SSH_SCRIPT_DST).c_str(), NULL);
    }

    LOG(INFO) << "execl error" << endl;
    exit(1);
  } else if (pid < 0) {
    LOG(INFO) << "Failed to fork" << endl;
    exit(1);
  } else {
    close(link[1]);
    wait(NULL);
    int nbytes = read(link[0], foo, sizeof(foo));
    try {
      auto idpasskey = split(string(foo), ':')[1];
      idpasskey.erase(idpasskey.find_last_not_of(" \n\r\t") + 1);
      auto idpasskey_splited = split(idpasskey, '/');
      string id = idpasskey_splited[0];
      string passkey = idpasskey_splited[1];
      if (id == FLAGS_id && passkey == FLAGS_passkey) {
        LOG(INFO) << "etserver started" << endl;
      } else {
        LOG(INFO) << id << endl;
        LOG(INFO) << FLAGS_id << endl;
        LOG(INFO) << passkey << endl;
        LOG(INFO) << FLAGS_passkey << endl;
        cout << "ID " << FLAGS_id << endl;
        cout << "Received ID " << id << endl;
        cout << "PASSKEY " << FLAGS_passkey << endl;
        cout << "Received PASSKEY " << passkey << endl;
        cout << "client/server idpasskey doesn't match" << endl;
        exit(1);
      }
    } catch (const runtime_error &err) {
      cout << "Error initializing connection" << err.what() << endl;
    }
    // start jumpclient daemon on jumphost.
    if (!FLAGS_jumphost.empty()) {
      pid_t pid_jump = fork();
      if (pid_jump < 0) {
        cout << "Failed to fork" << endl;
        exit(1);
      } else if (pid_jump == 0) {
        execl("/usr/bin/ssh", "/usr/bin/ssh",
              (SSH_USER_PREFIX + FLAGS_jumphost).c_str(),
              (SSH_SCRIPT_JUMP).c_str(), NULL);
      } else {
        wait(NULL);
        LOG(INFO) << "jump client started." << endl;
        FLAGS_host = FLAGS_jumphost;
        FLAGS_port = FLAGS_jport;
      }
    }
  }
  return;
}

int main(int argc, char **argv) {
  gflags::SetVersionString(string(ET_VERSION));
  ParseCommandLineFlags(&argc, &argv, true);
  google::InitGoogleLogging(argv[0]);
  GOOGLE_PROTOBUF_VERIFY_VERSION;
  FLAGS_logbufsecs = 0;
  FLAGS_logbuflevel = google::GLOG_INFO;
  srand(1);

<<<<<<< HEAD
  initSetupSSH();
=======
  Options options = {
    NULL, //username
    NULL, //host
    NULL, //sshdir
    NULL, //knownhosts
    NULL, //ProxyCommand
    0, //timeout
    0, //port
    0, //StrictHostKeyChecking
    0, //ssh2
    0, //ssh1
    NULL, //gss_server_identity
    NULL, //gss_client_identity
    0 //gss_delegate_creds
  };
  char* home_dir = ssh_get_user_home_dir();
  ssh_options_set(&options, SSH_OPTIONS_HOST, FLAGS_host.c_str());
  /* First parse user-specific ssh config, then system-wide config. */
  parse_ssh_config_file(&options, string(home_dir) + USER_SSH_CONFIG_PATH);
  parse_ssh_config_file(&options,SYSTEM_SSH_CONFIG_PATH);
  LOG(INFO) << "Parsed ssh config file, connecting to " << options.host << endl;
  FLAGS_host = string(options.host);
>>>>>>> 74c51dd2

  globalClient = createClient();
  shared_ptr<UnixSocketHandler> socketHandler =
      static_pointer_cast<UnixSocketHandler>(globalClient->getSocketHandler());

  // Whether the TE should keep running.
  bool run = true;

// TE sends/receives data to/from the shell one char at a time.
#define BUF_SIZE (16 * 1024)
  char b[BUF_SIZE];

  time_t keepaliveTime = time(NULL) + 5;
  bool waitingOnKeepalive = false;

  if (FLAGS_command.length()) {
    LOG(INFO) << "Got command: " << FLAGS_command << endl;
    et::TerminalBuffer tb;
    tb.set_buffer(FLAGS_command + "; exit\n");

    char c = et::PacketType::TERMINAL_BUFFER;
    string headerString(1, c);
    globalClient->writeMessage(headerString);
    globalClient->writeProto(tb);
  }

  PortForwardClientRouter portForwardRouter;
  try {
    if (FLAGS_portforward.length()) {
      auto j = split(FLAGS_portforward, ',');
      for (auto& pair : j) {
        vector<string> sourceDestination = split(pair, ':');
        try {
          if (sourceDestination[0].find('-') != string::npos &&
              sourceDestination[1].find('-') != string::npos) {
            vector<string> sourcePortRange = split(sourceDestination[0], '-');
            int sourcePortStart = stoi(sourcePortRange[0]);
            int sourcePortEnd = stoi(sourcePortRange[1]);

            vector<string> destinationPortRange =
                split(sourceDestination[1], '-');
            int destinationPortStart = stoi(destinationPortRange[0]);
            int destinationPortEnd = stoi(destinationPortRange[1]);

            if (sourcePortEnd - sourcePortStart !=
                destinationPortEnd - destinationPortStart) {
              cout << "source/destination port range don't match" << endl;
              exit(1);
            } else {
              int portRangeLength = sourcePortEnd - sourcePortStart + 1;
              for (int i = 0; i < portRangeLength; ++i) {
                portForwardRouter.addListener(
                    shared_ptr<PortForwardClientListener>(
                        new PortForwardClientListener(
                            socketHandler, sourcePortStart + i,
                            destinationPortStart + i)));
              }
            }
          } else {
            int sourcePort = stoi(sourceDestination[0]);
            int destinationPort = stoi(sourceDestination[1]);

            portForwardRouter.addListener(shared_ptr<PortForwardClientListener>(
                new PortForwardClientListener(socketHandler, sourcePort,
                                              destinationPort)));
          }
        } catch (const std::logic_error& lr) {
          cout << "Logic error: " << lr.what() << endl;
          exit(1);
        }
      }
    }
  } catch (const std::runtime_error& ex) {
    cout << "Error establishing port forward: " << ex.what() << endl;
    exit(1);
  }

  winsize win;
  ioctl(1, TIOCGWINSZ, &win);

  termios terminal_local;
  tcgetattr(0, &terminal_local);
  memcpy(&terminal_backup, &terminal_local, sizeof(struct termios));
  cfmakeraw(&terminal_local);
  tcsetattr(0, TCSANOW, &terminal_local);

  while (run && !globalClient->isShuttingDown()) {
    // Data structures needed for select() and
    // non-blocking I/O.
    fd_set rfd;
    timeval tv;

    FD_ZERO(&rfd);
    int maxfd = STDIN_FILENO;
    FD_SET(STDIN_FILENO, &rfd);
    int clientFd = globalClient->getSocketFd();
    if (clientFd > 0) {
      FD_SET(clientFd, &rfd);
      maxfd = max(maxfd, clientFd);
    }
    // TODO: set port forward sockets as well for performance reasons.
    tv.tv_sec = 0;
    tv.tv_usec = 10000;
    select(maxfd + 1, &rfd, NULL, NULL, &tv);

    try {
      // Check for data to send.
      if (FD_ISSET(STDIN_FILENO, &rfd)) {
        // Read from stdin and write to our client that will then send it to the
        // server.
        int rc = read(STDIN_FILENO, b, BUF_SIZE);
        FATAL_FAIL(rc);
        if (rc > 0) {
          // VLOG(1) << "Sending byte: " << int(b) << " " << char(b) << " " <<
          // globalClient->getWriter()->getSequenceNumber();
          string s(b, rc);
          et::TerminalBuffer tb;
          tb.set_buffer(s);

          char c = et::PacketType::TERMINAL_BUFFER;
          string headerString(1, c);
          globalClient->writeMessage(headerString);
          globalClient->writeProto(tb);
          keepaliveTime = time(NULL) + 5;
        } else {
          LOG(FATAL) << "Got an error reading from stdin: " << rc;
        }
      }

      if (clientFd > 0 && FD_ISSET(clientFd, &rfd)) {
        while (globalClient->hasData()) {
          string packetTypeString;
          if (!globalClient->readMessage(&packetTypeString)) {
            break;
          }
          if (packetTypeString.length() != 1) {
            LOG(FATAL) << "Invalid packet header size: "
                       << packetTypeString.length();
          }
          char packetType = packetTypeString[0];
          switch (packetType) {
            case et::PacketType::TERMINAL_BUFFER: {
              // Read from the server and write to our fake terminal
              et::TerminalBuffer tb =
                  globalClient->readProto<et::TerminalBuffer>();
              const string& s = tb.buffer();
              // VLOG(1) << "Got byte: " << int(b) << " " << char(b) << " " <<
              // globalClient->getReader()->getSequenceNumber();
              keepaliveTime = time(NULL) + 1;
              FATAL_FAIL(writeAll(STDOUT_FILENO, &s[0], s.length()));
              break;
            }
            case et::PacketType::KEEP_ALIVE:
              waitingOnKeepalive = false;
              break;
            case PacketType::PORT_FORWARD_RESPONSE: {
              PortForwardResponse pfr =
                  globalClient->readProto<PortForwardResponse>();
              if (pfr.has_error()) {
                LOG(INFO) << "Could not connect to server through tunnel: "
                          << pfr.error();
                portForwardRouter.closeClientFd(pfr.clientfd());
              } else {
                LOG(INFO) << "Received socket/fd map from server: "
                          << pfr.socketid() << " " << pfr.clientfd();
                portForwardRouter.addSocketId(pfr.socketid(), pfr.clientfd());
              }
              break;
            }
            case PacketType::PORT_FORWARD_DATA: {
              PortForwardData pwd = globalClient->readProto<PortForwardData>();
              LOG(INFO) << "Got data for socket: " << pwd.socketid();
              if (pwd.has_closed()) {
                LOG(INFO) << "Port forward socket closed: " << pwd.socketid();
                portForwardRouter.closeSocketId(pwd.socketid());
              } else if (pwd.has_error()) {
                LOG(INFO) << "Port forward socket errored: " << pwd.socketid();
                portForwardRouter.closeSocketId(pwd.socketid());
              } else {
                portForwardRouter.sendDataOnSocket(pwd.socketid(),
                                                   pwd.buffer());
              }
              break;
            }
            default:
              LOG(FATAL) << "Unknown packet type: " << int(packetType) << endl;
          }
        }
      }

      if (clientFd > 0 && keepaliveTime < time(NULL)) {
        keepaliveTime = time(NULL) + 5;
        if (waitingOnKeepalive) {
          LOG(INFO) << "Missed a keepalive, killing connection.";
          globalClient->closeSocket();
          waitingOnKeepalive = false;
        } else {
          VLOG(1) << "Writing keepalive packet";
          string s(1, (char)et::PacketType::KEEP_ALIVE);
          globalClient->writeMessage(s);
          waitingOnKeepalive = true;
        }
      }

      handleWindowChanged(&win);

      vector<PortForwardRequest> requests;
      vector<PortForwardData> dataToSend;
      portForwardRouter.update(&requests, &dataToSend);
      for (auto& pfr : requests) {
        char c = et::PacketType::PORT_FORWARD_REQUEST;
        string headerString(1, c);
        globalClient->writeMessage(headerString);
        globalClient->writeProto(pfr);
      }
      for (auto& pwd : dataToSend) {
        char c = PacketType::PORT_FORWARD_DATA;
        string headerString(1, c);
        globalClient->writeMessage(headerString);
        globalClient->writeProto(pwd);
      }
    } catch (const runtime_error& re) {
      LOG(ERROR) << "Error: " << re.what() << endl;
      tcsetattr(0, TCSANOW, &terminal_backup);
      cout << "Connection closing because of error: " << re.what() << endl;
      run = false;
    }
  }
  globalClient.reset();
  LOG(INFO) << "Client derefernced" << endl;
  tcsetattr(0, TCSANOW, &terminal_backup);
  cout << "Session terminated" << endl;
  return 0;
}<|MERGE_RESOLUTION|>--- conflicted
+++ resolved
@@ -278,10 +278,7 @@
   FLAGS_logbuflevel = google::GLOG_INFO;
   srand(1);
 
-<<<<<<< HEAD
-  initSetupSSH();
-=======
-  Options options = {
+  Options o = {
     NULL, //username
     NULL, //host
     NULL, //sshdir
@@ -296,14 +293,18 @@
     NULL, //gss_client_identity
     0 //gss_delegate_creds
   };
+  shared_ptr<Options> options(new Options());
+  memcpy(options.get(),&o,sizeof(Options));
   char* home_dir = ssh_get_user_home_dir();
-  ssh_options_set(&options, SSH_OPTIONS_HOST, FLAGS_host.c_str());
-  /* First parse user-specific ssh config, then system-wide config. */
-  parse_ssh_config_file(&options, string(home_dir) + USER_SSH_CONFIG_PATH);
-  parse_ssh_config_file(&options,SYSTEM_SSH_CONFIG_PATH);
-  LOG(INFO) << "Parsed ssh config file, connecting to " << options.host << endl;
-  FLAGS_host = string(options.host);
->>>>>>> 74c51dd2
+  ssh_options_set(options.get(), SSH_OPTIONS_HOST, FLAGS_host.c_str());
+  // First parse user-specific ssh config, then system-wide config.
+
+  parse_ssh_config_file(options.get(), string(home_dir) + USER_SSH_CONFIG_PATH);
+  parse_ssh_config_file(options.get(),SYSTEM_SSH_CONFIG_PATH);
+  LOG(INFO) << "Parsed ssh config file, connecting to " << options->host << endl;
+  FLAGS_host = string(options->host);
+
+  initSetupSSH();
 
   globalClient = createClient();
   shared_ptr<UnixSocketHandler> socketHandler =
