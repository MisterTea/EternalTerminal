# Eternal Terminal

Eternal Terminal is a remote shell that automatically reconnects without interrupting the session.

Website: <https://mistertea.github.io/EternalTerminal/>.

## Integration tests

Circle: [![CircleCI](https://circleci.com/gh/MisterTea/EternalTerminal/tree/master.svg?style=svg)](https://circleci.com/gh/MisterTea/EternalTerminal/tree/master)

Linux: ![Linux CI](https://github.com/MisterTea/EternalTerminal/workflows/Linux%20CI/badge.svg?branch=master)

## Installing

### macOS

The easiest way to install is using Homebrew:

```
brew install MisterTea/et/et
```

Alternatively, a package is available in MacPorts:

```
sudo port install et
```

### Ubuntu

For Ubuntu, use our PPA:

```
sudo add-apt-repository ppa:jgmath2000/et
sudo apt-get update
sudo apt-get install et
```

Install and build from source:

```
sudo apt install build-essential libgflags-dev libprotobuf-dev protobuf-compiler libsodium-dev cmake git
git clone --recurse-submodules https://github.com/MisterTea/EternalTerminal.git
cd EternalTerminal
mkdir build
cd build
cmake ../
make && sudo make install
sudo cp ../etc/et.cfg /etc/
```

Once built, the binary only requires `libgflags-dev` and `libprotobuf-dev`.

### Debian

For debian, use our deb repo. For buster:

<<<<<<< HEAD
```
echo "deb https://github.com/MisterTea/debian-et/raw/master/debian-source/ buster main" | sudo tee -a /etc/apt/sources.list
curl -sS https://github.com/MisterTea/debian-et/raw/master/et.gpg | sudo apt-key add -
sudo apt update
sudo apt install et
```
=======
	echo "deb https://github.com/MisterTea/debian-et/raw/master/debian-source/ buster main" | sudo tee -a /etc/apt/sources.list
	curl -sSL https://github.com/MisterTea/debian-et/raw/master/et.gpg | sudo apt-key add -
	sudo apt update
	sudo apt install et

>>>>>>> 906fbca1

### CentOS 7

Up to the present day the only way to install is to [build from source](#centos-7-1).

### CentOS 8

```
sudo dnf install epel-release
sudo dnf install et
```

### FreeBSD
On FreeBSD, use:

```
pkg install eternalterminal
```

### Fedora (version 29 and later):

```
sudo dnf install et
```

### openSUSE

```
zypper ar -f obs://network
zypper ref
zypper in EternalTerminal
```

### Other Linux

Install dependencies:

* Fedora (tested on 25):

  ```
  sudo dnf install boost-devel libsodium-devel ncurses-devel protobuf-devel \
  	protobuf-compiler cmake gflags-devel
  ```

* Gentoo:

  ```
  sudo emerge dev-libs/boost dev-libs/libsodium sys-libs/ncurses \
  	dev-libs/protobuf dev-util/cmake dev-cpp/gflag
  ```

Download and install from source:

```
git clone --recurse-submodules https://github.com/MisterTea/EternalTerminal.git
cd EternalTerminal
mkdir build
cd build
cmake ../
make
sudo make install
```

### Windows

Eternal Terminal works under WSL (Windows Subsystem for Linux).  Follow the ubuntu instructions.

### Docker Image

See [docker/README.md](docker/)

## Verifying

Verify that the client is installed correctly by looking for the `et` executable: `which et`.

Verify that the server is installed correctly by checking the service status: `systemctl status et`.  On some operating systems, you may need to enable and start the service manually: `sudo systemctl enable --now et`.

You are ready to start using ET!

## Configuring

If you'd like to modify the server settings (e.g. to change the listening port), edit /etc/et.cfg.

## Using

ET uses ssh for handshaking and encryption, so you must be able to ssh into the machine from the client. Make sure that you can `ssh user@hostname`.

ET uses TCP, so you need an open port on your server. By default, it uses 2022.

Once you have an open port, the syntax is similar to ssh. Username is default to the current username starting the et process, use `-u` or `user@` to specify a different if necessary.
```
et hostname (etserver running on default port 2022, username is the same as current)
et user@hostname:8000 (etserver running on port 8000, different user)
```
You can specify a jumphost and the port et is running on jumphost using `-jumphost` and `-jport`. If no `-jport` is given, et will try to connect to default port 2022.
```
et hostname -jumphost jump_hostname (etserver running on port 2022 on both hostname and jumphost)
et hostname:8888 -jumphost jump_hostname -jport 9999
```
Additional arguments that et accept are port forwarding pairs with option `-t="18000:8000, 18001-18003:8001-8003"`, a command to run immediately after the connection is setup through `-c`.

Starting from the latest release, et supports parsing both user-specific and system-wide ssh config file.
The config file is required when your sshd on server/jumphost is listening on a port which is not 22.
Here is an example ssh config file showing how to setup when
- there is a jumphost in the middle
- sshd is listening on a port which is not 22
- connecting to a different username other than current one.

```
Host dev
  HostName 192.168.1.1
  User fred
  Port 5555
  ProxyJump user@jumphost.example.org:22
```

With the ssh config file set as above, you can simply call et with

```
et dev (etserver running on port 2022 on both hostname and jumphost)
et dev:8000 -jport 9000 (etserver running on port 9000 on jumphost)
```

## Building from source

### macOS

To build Eternal Terminal on Mac, the easiest way is to grab dependencies with Homebrew:

```
brew install --only-dependencies MisterTea/et/et
git clone --recurse-submodules https://github.com/MisterTea/EternalTerminal.git
cd EternalTerminal
mkdir build
cd build
cmake ../
make
```

### Debian/Ubuntu

Grab the deps and then follow this process:

Debian/Ubuntu Dependencies:
```
sudo apt install libboost-dev libsodium-dev libncurses5-dev \
	libprotobuf-dev protobuf-compiler cmake libgflags-dev libutempter-dev cmake git
```

Source and setup:

```
git clone --recurse-submodules https://github.com/MisterTea/EternalTerminal.git
cd EternalTerminal
mkdir build
cd build
cmake ../
make
sudo make install
```

### CentOS 7

Install dependencies:
```
sudo yum install epel-release
sudo yum install cmake3 boost-devel libsodium-devel ncurses-devel protobuf-devel \
     protobuf-compiler gflags-devel protobuf-lite-devel
```

Install scl dependencies
```
sudo yum install centos-release-scl
sudo yum install devtoolset-8
```

Download and install from source ([see #238 for details](https://github.com/MisterTea/EternalTerminal/issues/238)):
```
git clone --recurse-submodules https://github.com/MisterTea/EternalTerminal.git
cd EternalTerminal
mkdir build
cd build
scl enable devtoolset-8 'cmake3 ../'
scl enable devtoolset-8 'make && sudo make install'
sudo cp ../systemctl/et.service /etc/systemd/system/
sudo cp ../etc/et.cfg /etc/
```

Find the actual location of et:

	which etserver

Correct the service file (see [#180](https://github.com/MisterTea/EternalTerminal/issues/180) for details).

```
sudo sed -ie "s|ExecStart=.*[[:space:]]|ExecStart=$(which etserver) |" /etc/systemd/system/et.service
```

Alternativelly, open the file /etc/systemd/system/et.service in an editor and correct the `ExectStart=...` line to point to the correct path of the `etserver` binary.

	 ExecStart=/usr/local/bin/etserver --daemon --cfgfile=/etc/et.cfg

Reload systemd configs:

```
sudo systemctl daemon-reload
```

Start the et service:

```
sudo systemctl enable --now et.service
```

## Building using Docker

Builder Dockerfiles are located at [deployment/](deployment/). Supported OSes: Arch, CentOS 8, Debian, Fedora, openSUSE and Ubuntu.

## Reporting issues

If you have any problems with installation or usage, please [file an issue on github](https://github.com/MisterTea/EternalTerminal/issues).

## Developers

- Jason Gauci: https://github.com/MisterTea
- Ailing Zhang: https://github.com/ailzhang<|MERGE_RESOLUTION|>--- conflicted
+++ resolved
@@ -55,20 +55,12 @@
 
 For debian, use our deb repo. For buster:
 
-<<<<<<< HEAD
 ```
 echo "deb https://github.com/MisterTea/debian-et/raw/master/debian-source/ buster main" | sudo tee -a /etc/apt/sources.list
-curl -sS https://github.com/MisterTea/debian-et/raw/master/et.gpg | sudo apt-key add -
+curl -sSL https://github.com/MisterTea/debian-et/raw/master/et.gpg | sudo apt-key add -
 sudo apt update
 sudo apt install et
 ```
-=======
-	echo "deb https://github.com/MisterTea/debian-et/raw/master/debian-source/ buster main" | sudo tee -a /etc/apt/sources.list
-	curl -sSL https://github.com/MisterTea/debian-et/raw/master/et.gpg | sudo apt-key add -
-	sudo apt update
-	sudo apt install et
-
->>>>>>> 906fbca1
 
 ### CentOS 7
 
