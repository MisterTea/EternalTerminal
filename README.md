# Eternal Terminal

Eternal Terminal is a remote shell that automatically reconnects without interrupting the session.

Website: <https://mistertea.github.io/EternalTerminal/>.

## Integration tests

Circle: [![CircleCI](https://circleci.com/gh/MisterTea/EternalTerminal/tree/master.svg?style=svg)](https://circleci.com/gh/MisterTea/EternalTerminal/tree/master)

Linux: ![Linux CI](https://github.com/MisterTea/EternalTerminal/workflows/Linux%20CI/badge.svg?branch=master)

## Packaging status

[![Packaging
status](https://repology.org/badge/vertical-allrepos/eternalterminal.svg)](https://repology.org/project/eternalterminal/versions)

## Installing

### macOS

The easiest way to install is using Homebrew:

```bash
brew install MisterTea/et/et
```

If the install fails on including csignal, see https://github.com/MisterTea/EternalTerminal/issues/662#issuecomment-2408889829

Then if you want a daemon to launch `etserver` on every boot:

On m1 (Apple Silicon) Macs:

```bash
sudo sed 's:/usr/local/bin/etserver:/opt/homebrew/bin/etserver:g' ../init/launchd/homebrew.mxcl.et.plist | sudo tee /Library/LaunchDaemons/homebrew.mxcl.et.plist
sudo launchctl load -w /Library/LaunchDaemons/homebrew.mxcl.et.plist
```

On x86 Macs:

```bash
sudo cp ../init/launchd/homebrew.mxcl.et.plist /Library/LaunchDaemons/homebrew.mxcl.et.plist
sudo launchctl load -w /Library/LaunchDaemons/homebrew.mxcl.et.plist
```

Alternatively, a package is available in MacPorts:

```bash
sudo port install et
```

### Ubuntu

For Ubuntu, use our PPA:

```bash
sudo add-apt-repository ppa:jgmath2000/et
sudo apt-get update
sudo apt-get install et
```

Or see "Debian/Ubuntu" below to install and build from source (e.g., for ARM).

### Debian

<<<<<<< HEAD
For Debian, use our deb repo. For buster:

```bash
echo "deb https://github.com/MisterTea/debian-et/raw/master/debian-source/ buster main" | sudo tee -a /etc/apt/sources.list.d/et.list
curl -sSL https://github.com/MisterTea/debian-et/raw/master/et.gpg | sudo tee /etc/apt/trusted.gpg.d/et.gpg >/dev/null
=======
For Debian, use our deb repo:

```
echo "deb [signed-by=/etc/apt/keyrings/et.gpg] https://mistertea.github.io/debian-et/debian-source/ $(grep VERSION_CODENAME /etc/os-release | cut -d= -f2) main" | sudo tee -a /etc/apt/sources.list.d/et.list
sudo mkdir -m 0755 -p /etc/apt/keyrings # only if you're using Debian 11 or older
curl -sSL https://github.com/MisterTea/debian-et/raw/master/et.gpg | sudo tee /etc/apt/keyrings/et.gpg >/dev/null
>>>>>>> 120b8cb8
sudo apt update
sudo apt install et
```

### CentOS 7

Up to the present day the only way to install is to [build from source](#centos-7-1).

### CentOS 8

```bash
sudo dnf install epel-release
sudo dnf install et
```

### FreeBSD

On FreeBSD, use:

```bash
pkg install eternalterminal
```

### Fedora (version 29 and later):

```bash
sudo dnf install et
```

### openSUSE

```bash
zypper ar -f obs://network
zypper ref
zypper in EternalTerminal
```

### Other Linux

Install dependencies:

- Fedora (tested on 25):

  ```bash
  sudo dnf install boost-devel libsodium-devel protobuf-devel \
  	protobuf-compiler cmake gflags-devel libcurl-devel
  ```

- Gentoo:

  ```bash
  sudo emerge dev-libs/boost dev-libs/libsodium \
  	dev-libs/protobuf dev-util/cmake dev-cpp/gflags
  ```

Download and install from source:

<<<<<<< HEAD
```bash
git clone --recurse-submodules https://github.com/MisterTea/EternalTerminal.git
=======
```
git clone --recurse-submodules --depth 1 https://github.com/MisterTea/EternalTerminal.git
>>>>>>> 120b8cb8
cd EternalTerminal
mkdir build
cd build
cmake ../
make
sudo make install
```

### Windows

Eternal Terminal works under WSL (Windows Subsystem for Linux). Follow the ubuntu instructions.

### Docker Image

See [docker/README.md](docker/)

## Verifying

Verify that the client is installed correctly by looking for the `et` executable: `which et`.

Verify that the server is installed correctly by checking the service status: `systemctl status et`. On some operating systems, you may need to enable and start the service manually: `sudo systemctl enable --now et`.

You are ready to start using ET!

## Configuring

If you'd like to modify the server settings (e.g. to change the listening port), edit /etc/et.cfg.

## Using

ET uses ssh for handshaking and encryption, so you must be able to ssh into the machine from the client. Make sure that you can `ssh user@hostname`.

ET uses TCP, so you need an open port on your server. By default, it uses 2022.

<<<<<<< HEAD
Once you have an open port, the syntax is similar to ssh. Username is default to the current username starting the et process, use `-u` or `user@` to specify a different one if necessary.
```bash
=======
Once you have an open port, the syntax is similar to ssh. Username is default to the current username starting the et process, use `-u` or `user@` to specify a different if necessary.

```
>>>>>>> 120b8cb8
et hostname (etserver running on default port 2022, username is the same as current)
et user@hostname:8000 (etserver running on port 8000, different user)
```

You can specify a jumphost and the port et is running on jumphost using `--jumphost` and `--jport`. If no `--jport` is given, et will try to connect to default port 2022.
<<<<<<< HEAD
```bash
et hostname --jumphost jump_hostname (etserver running on port 2022 on both hostname and jumphost)
et hostname:8888 --jumphost jump_hostname --jport 9999
```
Additional arguments that et accepts are port forwarding pairs with option `-t "18000:8000, 18001-18003:8001-8003"`, a command to run immediately after the connection is set up through `-c`.

Starting from the latest release, et supports parsing both user-specific and system-wide ssh config files.
The config file is required when your sshd on server/jumphost is listening on a port that is not 22.
Here is an example SSH config file showing how to set up when
=======

```
et hostname -jumphost jump_hostname (etserver running on port 2022 on both hostname and jumphost)
et hostname:8888 --jumphost jump_hostname --jport 9999
```

Additional arguments that et accept are port forwarding pairs with option `-t "18000:8000, 18001-18003:8001-8003"`, a command to run immediately after the connection is setup through `-c`.

Starting from the latest release, et supports parsing both user-specific and system-wide ssh config file.
The config file is required when your sshd on server/jumphost is listening on a port which is not 22.
Here is an example ssh config file showing how to setup when

>>>>>>> 120b8cb8
- there is a jumphost in the middle
- sshd is listening on a port that is not 22
- connecting to a different username other than the current one.

```ssh-config
Host dev
  HostName 192.168.1.1
  User fred
  Port 5555
  ProxyJump user@jumphost.example.org:22
```

With the ssh config file set as above, you can simply call et with

```bash
et dev (etserver running on port 2022 on both hostname and jumphost)
et dev:8000 -jport 9000 (etserver running on port 9000 on jumphost)
```

## Building from Source

### macOS

To build Eternal Terminal on Mac, the easiest way is to grab dependencies with Homebrew:

<<<<<<< HEAD
```bash
brew install --only-dependencies MisterTea/et/et
git clone --recurse-submodules https://github.com/MisterTea/EternalTerminal.git
=======
```
brew install autoconf automake libtool
git clone --recurse-submodules --depth 1 https://github.com/MisterTea/EternalTerminal.git
>>>>>>> 120b8cb8
cd EternalTerminal
mkdir build
cd build
cmake ../
make -j$(nproc) && sudo make install
```

To run an `et` server for testing, run `./etserver`. To run an `et`
server daemon persistently across reboots:

```bash
sudo cp ../init/launchd/homebrew.mxcl.et.plist /Library/LaunchDaemons
sudo launchctl load -w /Library/LaunchDaemons/homebrew.mxcl.et.plist
```

### Debian/Ubuntu

Grab the deps and then follow this process.

Debian/Ubuntu Dependencies:

<<<<<<< HEAD
```bash
sudo apt install libboost-dev libsodium-dev \
	libprotobuf-dev protobuf-compiler libgflags-dev libutempter-dev libcurl4-openssl-dev \
    build-essential ninja-build cmake git zip
=======
```
sudo apt install libsodium-dev autoconf libtool \
	libprotobuf-dev protobuf-compiler libutempter-dev libcurl4-openssl-dev \
    build-essential ninja-build cmake git zip pkg-config
>>>>>>> 120b8cb8
```

Fetch source, build and install:

<<<<<<< HEAD
```bash
git clone --recurse-submodules https://github.com/MisterTea/EternalTerminal.git
=======
```
git clone --recurse-submodules --depth 1 https://github.com/MisterTea/EternalTerminal.git
>>>>>>> 120b8cb8
cd EternalTerminal
mkdir build
cd build
# For ARM (including OS/X with apple silicon):
if [[ $(uname -a | grep 'arm\|aarch64') ]]; then export VCPKG_FORCE_SYSTEM_BINARIES=1; fi
cmake -DCPACK_GENERATOR=DEB ../
make -j$(nproc) package
sudo dpkg --install *.deb
```

Once built, the binary only requires `libprotobuf-dev`.

Disable et server by `sudo systemctl disable --now et`

### CentOS 7

Install dependencies:
<<<<<<< HEAD
```bash
=======

```
>>>>>>> 120b8cb8
sudo yum install epel-release
sudo yum install cmake3 boost-devel libsodium-devel protobuf-devel \
     protobuf-compiler gflags-devel protobuf-lite-devel libcurl-devel \
     perl-IPC-Cmd perl-Data-Dumper libunwind-devel libutempter-devel
```

Install scl dependencies
<<<<<<< HEAD
```bash
=======

```
>>>>>>> 120b8cb8
sudo yum install centos-release-scl
sudo yum install devtoolset-11 devtoolset-11-libatomic-devel rh-git227
```

Download and install from source ([see #238 for details](https://github.com/MisterTea/EternalTerminal/issues/238)):
<<<<<<< HEAD
```bash
git clone --recurse-submodules https://github.com/MisterTea/EternalTerminal.git
=======

```
git clone --recurse-submodules --depth 1 https://github.com/MisterTea/EternalTerminal.git
>>>>>>> 120b8cb8
cd EternalTerminal
mkdir build
cd build
scl enable devtoolset-11 rh-git227 'cmake3 ../'
scl enable devtoolset-11 'make && sudo make install'
sudo cp ../systemctl/et.service /etc/systemd/system/
sudo cp ../etc/et.cfg /etc/
```

Find the actual location of et:

<<<<<<< HEAD
```bash
which etserver
```
=======
    which etserver
>>>>>>> 120b8cb8

Correct the service file (see [#180](https://github.com/MisterTea/EternalTerminal/issues/180) for details).

```bash
sudo sed -ie "s|ExecStart=[^[:space:]]*[[:space:]]|ExecStart=$(which etserver) |" /etc/systemd/system/et.service
```

Alternatively, open the file /etc/systemd/system/et.service in an editor and correct the `ExectStart=...` line to point to the correct path of the `etserver` binary.

<<<<<<< HEAD
```
ExecStart=/usr/local/bin/etserver --cfgfile=/etc/et.cfg
```
=======
     ExecStart=/usr/local/bin/etserver --cfgfile=/etc/et.cfg
>>>>>>> 120b8cb8

Reload systemd configs:

```bash
sudo systemctl daemon-reload
```

Start the et service:

```bash
sudo systemctl enable --now et.service
```

## Building using Docker

Builder Dockerfiles are located at [deployment/](deployment/). Supported OSes: CentOS 8, openSUSE and Ubuntu.

## Reporting issues

If you have any problems with installation or usage, please [file an issue on GitHub](https://github.com/MisterTea/EternalTerminal/issues).

## Developers

- Jason Gauci: https://github.com/MisterTea
- Ailing Zhang: https://github.com/ailzhang
- James Short: https://github.com/jshort<|MERGE_RESOLUTION|>--- conflicted
+++ resolved
@@ -63,20 +63,12 @@
 
 ### Debian
 
-<<<<<<< HEAD
-For Debian, use our deb repo. For buster:
-
-```bash
-echo "deb https://github.com/MisterTea/debian-et/raw/master/debian-source/ buster main" | sudo tee -a /etc/apt/sources.list.d/et.list
-curl -sSL https://github.com/MisterTea/debian-et/raw/master/et.gpg | sudo tee /etc/apt/trusted.gpg.d/et.gpg >/dev/null
-=======
 For Debian, use our deb repo:
 
-```
+```bash
 echo "deb [signed-by=/etc/apt/keyrings/et.gpg] https://mistertea.github.io/debian-et/debian-source/ $(grep VERSION_CODENAME /etc/os-release | cut -d= -f2) main" | sudo tee -a /etc/apt/sources.list.d/et.list
 sudo mkdir -m 0755 -p /etc/apt/keyrings # only if you're using Debian 11 or older
 curl -sSL https://github.com/MisterTea/debian-et/raw/master/et.gpg | sudo tee /etc/apt/keyrings/et.gpg >/dev/null
->>>>>>> 120b8cb8
 sudo apt update
 sudo apt install et
 ```
@@ -134,13 +126,8 @@
 
 Download and install from source:
 
-<<<<<<< HEAD
-```bash
-git clone --recurse-submodules https://github.com/MisterTea/EternalTerminal.git
-=======
-```
+```bash
 git clone --recurse-submodules --depth 1 https://github.com/MisterTea/EternalTerminal.git
->>>>>>> 120b8cb8
 cd EternalTerminal
 mkdir build
 cd build
@@ -175,43 +162,27 @@
 
 ET uses TCP, so you need an open port on your server. By default, it uses 2022.
 
-<<<<<<< HEAD
+
 Once you have an open port, the syntax is similar to ssh. Username is default to the current username starting the et process, use `-u` or `user@` to specify a different one if necessary.
-```bash
-=======
-Once you have an open port, the syntax is similar to ssh. Username is default to the current username starting the et process, use `-u` or `user@` to specify a different if necessary.
-
-```
->>>>>>> 120b8cb8
+
+```bash
 et hostname (etserver running on default port 2022, username is the same as current)
 et user@hostname:8000 (etserver running on port 8000, different user)
 ```
 
 You can specify a jumphost and the port et is running on jumphost using `--jumphost` and `--jport`. If no `--jport` is given, et will try to connect to default port 2022.
-<<<<<<< HEAD
-```bash
-et hostname --jumphost jump_hostname (etserver running on port 2022 on both hostname and jumphost)
-et hostname:8888 --jumphost jump_hostname --jport 9999
-```
-Additional arguments that et accepts are port forwarding pairs with option `-t "18000:8000, 18001-18003:8001-8003"`, a command to run immediately after the connection is set up through `-c`.
-
-Starting from the latest release, et supports parsing both user-specific and system-wide ssh config files.
-The config file is required when your sshd on server/jumphost is listening on a port that is not 22.
-Here is an example SSH config file showing how to set up when
-=======
-
-```
+
+```bash
 et hostname -jumphost jump_hostname (etserver running on port 2022 on both hostname and jumphost)
 et hostname:8888 --jumphost jump_hostname --jport 9999
 ```
 
-Additional arguments that et accept are port forwarding pairs with option `-t "18000:8000, 18001-18003:8001-8003"`, a command to run immediately after the connection is setup through `-c`.
-
-Starting from the latest release, et supports parsing both user-specific and system-wide ssh config file.
+Additional arguments that et accepts are port forwarding pairs with option `-t "18000:8000, 18001-18003:8001-8003"`, a command to run immediately after the connection is setup through `-c`.
+
+Starting from the latest release, et supports parsing both user-specific and system-wide SSH config files.
 The config file is required when your sshd on server/jumphost is listening on a port which is not 22.
-Here is an example ssh config file showing how to setup when
-
->>>>>>> 120b8cb8
+Here is an example SSH config file showing how to setup when
+
 - there is a jumphost in the middle
 - sshd is listening on a port that is not 22
 - connecting to a different username other than the current one.
@@ -237,15 +208,9 @@
 
 To build Eternal Terminal on Mac, the easiest way is to grab dependencies with Homebrew:
 
-<<<<<<< HEAD
-```bash
-brew install --only-dependencies MisterTea/et/et
-git clone --recurse-submodules https://github.com/MisterTea/EternalTerminal.git
-=======
-```
+```bash
 brew install autoconf automake libtool
 git clone --recurse-submodules --depth 1 https://github.com/MisterTea/EternalTerminal.git
->>>>>>> 120b8cb8
 cd EternalTerminal
 mkdir build
 cd build
@@ -267,28 +232,16 @@
 
 Debian/Ubuntu Dependencies:
 
-<<<<<<< HEAD
-```bash
-sudo apt install libboost-dev libsodium-dev \
-	libprotobuf-dev protobuf-compiler libgflags-dev libutempter-dev libcurl4-openssl-dev \
-    build-essential ninja-build cmake git zip
-=======
-```
+```bash
 sudo apt install libsodium-dev autoconf libtool \
 	libprotobuf-dev protobuf-compiler libutempter-dev libcurl4-openssl-dev \
     build-essential ninja-build cmake git zip pkg-config
->>>>>>> 120b8cb8
 ```
 
 Fetch source, build and install:
 
-<<<<<<< HEAD
-```bash
-git clone --recurse-submodules https://github.com/MisterTea/EternalTerminal.git
-=======
-```
+```bash
 git clone --recurse-submodules --depth 1 https://github.com/MisterTea/EternalTerminal.git
->>>>>>> 120b8cb8
 cd EternalTerminal
 mkdir build
 cd build
@@ -305,13 +258,7 @@
 
 ### CentOS 7
 
-Install dependencies:
-<<<<<<< HEAD
-```bash
-=======
-
-```
->>>>>>> 120b8cb8
+```bash
 sudo yum install epel-release
 sudo yum install cmake3 boost-devel libsodium-devel protobuf-devel \
      protobuf-compiler gflags-devel protobuf-lite-devel libcurl-devel \
@@ -319,25 +266,16 @@
 ```
 
 Install scl dependencies
-<<<<<<< HEAD
-```bash
-=======
-
-```
->>>>>>> 120b8cb8
+
+```bash
 sudo yum install centos-release-scl
 sudo yum install devtoolset-11 devtoolset-11-libatomic-devel rh-git227
 ```
 
 Download and install from source ([see #238 for details](https://github.com/MisterTea/EternalTerminal/issues/238)):
-<<<<<<< HEAD
-```bash
-git clone --recurse-submodules https://github.com/MisterTea/EternalTerminal.git
-=======
-
-```
+
+```bash
 git clone --recurse-submodules --depth 1 https://github.com/MisterTea/EternalTerminal.git
->>>>>>> 120b8cb8
 cd EternalTerminal
 mkdir build
 cd build
@@ -349,13 +287,9 @@
 
 Find the actual location of et:
 
-<<<<<<< HEAD
 ```bash
 which etserver
 ```
-=======
-    which etserver
->>>>>>> 120b8cb8
 
 Correct the service file (see [#180](https://github.com/MisterTea/EternalTerminal/issues/180) for details).
 
@@ -365,13 +299,10 @@
 
 Alternatively, open the file /etc/systemd/system/et.service in an editor and correct the `ExectStart=...` line to point to the correct path of the `etserver` binary.
 
-<<<<<<< HEAD
+
 ```
 ExecStart=/usr/local/bin/etserver --cfgfile=/etc/et.cfg
 ```
-=======
-     ExecStart=/usr/local/bin/etserver --cfgfile=/etc/et.cfg
->>>>>>> 120b8cb8
 
 Reload systemd configs:
 
