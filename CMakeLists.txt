cmake_minimum_required (VERSION 3.0.2)
project (EternalTCP VERSION 5.1.9)

option(CODE_COVERAGE "Enable code coverage" OFF)

SET(CMAKE_CXX_FLAGS "${CMAKE_CXX_FLAGS} -DET_VERSION='\"${PROJECT_VERSION}\"'")
# For easylogging, disable default log file, enable crash log, ensure thread safe, and catch c++ exceptions
SET(CMAKE_CXX_FLAGS "${CMAKE_CXX_FLAGS} -DELPP_NO_DEFAULT_LOG_FILE -DELPP_FEATURE_CRASH_LOG -DELPP_THREAD_SAFE -DELPP_HANDLE_SIGABRT")
IF(CODE_COVERAGE)
  if(UNIX)
    SET(CMAKE_CXX_FLAGS "${CMAKE_CXX_FLAGS} -fprofile-arcs -ftest-coverage")
  endif()
ENDIF(CODE_COVERAGE)

# Enable C++-11
if(UNIX)
	SET(CMAKE_CXX_FLAGS "${CMAKE_CXX_FLAGS} -Wall -std=c++11")
endif()

# Enable debug info
SET(CMAKE_CXX_FLAGS "${CMAKE_CXX_FLAGS} -g")


#Using FreeBSD?
if (CMAKE_SYSTEM_NAME MATCHES "FreeBSD")
    set(FREEBSD TRUE)
endif (CMAKE_SYSTEM_NAME MATCHES "FreeBSD")

#Using NetBSD?
if (CMAKE_SYSTEM_NAME MATCHES "NetBSD")
  set(NETBSD TRUE)
endif (CMAKE_SYSTEM_NAME MATCHES "NetBSD")

# Add cmake script directory.
LIST(APPEND CMAKE_MODULE_PATH "${CMAKE_SOURCE_DIR}/cmake")

# Required packages
find_package(Threads REQUIRED)
find_package(GFlags REQUIRED)
find_package(Protobuf REQUIRED)
find_package(Sodium REQUIRED)

# Optional packages
IF(LINUX)
find_package(SELinux)
ENDIF()
find_package(UTempter)

IF(SELINUX_FOUND)
  SET(CMAKE_CXX_FLAGS "${CMAKE_CXX_FLAGS} -DWITH_SELINUX")
ELSE()
  SET(SELINUX_INCLUDE_DIR "")
  SET(SELINUX_LIBRARIES "")
ENDIF()

IF(UTEMPTER_FOUND)
  SET(CMAKE_CXX_FLAGS "${CMAKE_CXX_FLAGS} -DWITH_UTEMPTER")
ELSE()
  SET(UTEMPTER_INCLUDE_DIR "")
  SET(UTEMPTER_LIBRARIES "")
ENDIF()

PROTOBUF_GENERATE_CPP(
  ET_SRCS
  ET_HDRS

  proto/ET.proto
  )
PROTOBUF_GENERATE_CPP(
  ETERMINAL_SRCS
  ETERMINAL_HDRS

  proto/ETerminal.proto
  )
add_custom_target(
  generated-code
  DEPENDS

  ${ET_SRCS} ${ET_HDRS}
  ${ETERMINAL_SRCS} ${ETERMINAL_HDRS}
  )

IF(FREEBSD)
  set(CORE_LIBRARIES util execinfo)
ELSEIF(NETBSD)
  set(CORE_LIBRARIES util resolv execinfo)
ELSE()
  set(CORE_LIBRARIES util resolv)
ENDIF()

include_directories(
  external
  external/Catch2/single_include
  external/cxxopts/include
  external/msgpack-c/include
  src/base
  src/terminal
  src/htm
  ${PROTOBUF_INCLUDE_DIRS}
  ${CMAKE_CURRENT_BINARY_DIR}
  ${CMAKE_CURRENT_SOURCE_DIR}
  ${CURSES_INCLUDE_DIR}
  ${sodium_INCLUDE_DIR}
  ${GFLAGS_INCLUDE_DIRS}
  ${SELINUX_INCLUDE_DIR}
  ${UTEMPTER_INCLUDE_DIR}
  )

add_library(
  et-lib
  STATIC

  external/easylogging++.cc

  src/base/BackedReader.cpp
  src/base/BackedWriter.cpp
  src/base/ClientConnection.cpp
  src/base/Connection.cpp
  src/base/CryptoHandler.cpp
  src/base/ServerClientConnection.cpp
  src/base/ServerConnection.cpp
  src/base/SocketHandler.cpp
  src/base/PipeSocketHandler.cpp
  src/base/TcpSocketHandler.cpp
  src/base/UnixSocketHandler.cpp
  src/base/LogHandler.cpp
  src/base/DaemonCreator.cpp
  src/base/SystemUtils.cpp
  src/base/RawSocketUtils.cpp

  ${ET_SRCS}
  )
add_dependencies(
  et-lib
  generated-code
  )

add_library(
  TerminalCommon
  STATIC

  src/terminal/PortForwardHandler.cpp
  src/terminal/PortForwardSourceHandler.cpp
  src/terminal/PortForwardDestinationHandler.cpp

  ${ETERMINAL_SRCS} ${ETERMINAL_HDRS}
  )
add_dependencies(
  TerminalCommon
  generated-code
  )

add_executable (
  etserver
  src/terminal/TerminalServer.cpp
  src/terminal/UserTerminalRouter.cpp
  )

target_link_libraries (
  etserver
  LINK_PUBLIC
  TerminalCommon
  et-lib
  ${CMAKE_THREAD_LIBS_INIT}
  ${PROTOBUF_LIBRARIES}
  ${GFLAGS_LIBRARIES}
  ${sodium_LIBRARY_RELEASE}
  ${SELINUX_LIBRARIES}
  ${UTEMPTER_LIBRARIES}
  ${CORE_LIBRARIES}
)

add_executable (
  etterminal
  src/terminal/Terminal.cpp
  src/terminal/UserTerminalHandler.cpp
  )

target_link_libraries (
  etterminal
  LINK_PUBLIC
  TerminalCommon
  et-lib
  ${CMAKE_THREAD_LIBS_INIT}
  ${PROTOBUF_LIBRARIES}
  ${GFLAGS_LIBRARIES}
  ${sodium_LIBRARY_RELEASE}
  ${SELINUX_LIBRARIES}
  ${UTEMPTER_LIBRARIES}
  ${CORE_LIBRARIES}
)

add_executable (
  et
  src/terminal/TerminalClient.cpp
  src/terminal/SshSetupHandler.cpp
  )

target_link_libraries (
    et
    LINK_PUBLIC
    TerminalCommon
    et-lib
    ${CMAKE_THREAD_LIBS_INIT}
    ${PROTOBUF_LIBRARIES}
    ${GFLAGS_LIBRARIES}
    ${sodium_LIBRARY_RELEASE}
    ${UTEMPTER_LIBRARIES}
    ${CORE_LIBRARIES}
)

add_library (
  HtmCommon
  STATIC

  src/htm/TerminalHandler.cpp
  src/htm/MultiplexerState.cpp
  src/htm/IpcPairClient.cpp
  src/htm/IpcPairEndpoint.cpp
  src/htm/IpcPairServer.cpp
  src/htm/HtmClient.cpp
  src/htm/HtmServer.cpp
)
add_dependencies(
  HtmCommon
  generated-code
  )

add_executable (
  htm

  src/htm/HtmClientMain.cpp
  )

target_link_libraries (
  htm
  LINK_PUBLIC

  HtmCommon
  et-lib
  ${CMAKE_THREAD_LIBS_INIT}
  ${PROTOBUF_LIBRARIES}
  ${GLOG_LIBRARIES}
  ${GFLAGS_LIBRARIES}
  ${sodium_LIBRARY_RELEASE}
  ${SELINUX_LIBRARIES}
  ${UTEMPTER_LIBRARIES}
  ${CORE_LIBRARIES}
)

add_executable (
  htmd

  src/htm/HtmServerMain.cpp
  )

target_link_libraries (
  htmd
  LINK_PUBLIC

  HtmCommon
  et-lib
  ${CMAKE_THREAD_LIBS_INIT}
  ${PROTOBUF_LIBRARIES}
  ${GLOG_LIBRARIES}
  ${GFLAGS_LIBRARIES}
  ${sodium_LIBRARY_RELEASE}
  ${SELINUX_LIBRARIES}
  ${UTEMPTER_LIBRARIES}
  ${CORE_LIBRARIES}
)

<<<<<<< HEAD
enable_testing()

file(GLOB TEST_SRCS test/*Test.cpp )
add_executable(
  et-test

  ${TEST_SRCS}
  test/Main.cpp
  )

add_dependencies(
  et-test
  TerminalCommon
  et-lib)

target_link_libraries(
  et-test
  TerminalCommon
  et-lib
  ${CMAKE_THREAD_LIBS_INIT}
  ${PROTOBUF_LIBRARIES}
  ${GFLAGS_LIBRARIES}
  ${sodium_LIBRARY_RELEASE}
  ${SELINUX_LIBRARIES}
  ${UTEMPTER_LIBRARIES}
  ${CORE_LIBRARIES}
  resolv
  util
  )
add_test(
  et-test
  et-test
  )
=======
if(BUILD_TEST) # Build unit tests.
  message(STATUS "Enabling test for ${PROJECT_NAME}")
  enable_testing()

  set(GTEST_PATH ${PROJECT_SOURCE_DIR}/test)

  add_executable(
    et-test
  
    src/terminal/TerminalClient.cpp
    src/terminal/Terminal.cpp
    src/terminal/TerminalServer.cpp
    
    test/BackedTest.cpp
    test/ConnectionTest.cpp
    test/CryptoHandlerTest.cpp
    test/TerminalTest.cpp
    test/Main.cpp
    )
  
  add_dependencies(
    et-test
    TerminalCommon
    et-lib
    gtest
    gtest_main
    gmock
    gmock_main)
  
  target_link_libraries(
    et-test
    TerminalCommon
    et-lib
    ${CMAKE_THREAD_LIBS_INIT}
    ${PROTOBUF_LIBRARIES}
    ${GFLAGS_LIBRARIES}
    ${sodium_LIBRARY_RELEASE}
    ${SELINUX_LIBRARIES}
    ${UTEMPTER_LIBRARIES}
    ${CORE_LIBRARIES}
    gtest
    gtest_main
    gmock
    gmock_main
    resolv
    util
    )
  add_test(
    et-test
    et-test
    )
  
endif()
>>>>>>> 5088e93b

install(TARGETS etserver etterminal et htm htmd
  PERMISSIONS  OWNER_EXECUTE OWNER_WRITE OWNER_READ GROUP_EXECUTE GROUP_READ WORLD_EXECUTE WORLD_READ
  DESTINATION "bin"
  )<|MERGE_RESOLUTION|>--- conflicted
+++ resolved
@@ -12,14 +12,13 @@
   endif()
 ENDIF(CODE_COVERAGE)
 
-# Enable C++-11
+# Enable C++-17
 if(UNIX)
-	SET(CMAKE_CXX_FLAGS "${CMAKE_CXX_FLAGS} -Wall -std=c++11")
+	SET(CMAKE_CXX_FLAGS "${CMAKE_CXX_FLAGS} -Wall -std=c++17")
+
+  # Enable debug info
+  SET(CMAKE_CXX_FLAGS "${CMAKE_CXX_FLAGS} -g")
 endif()
-
-# Enable debug info
-SET(CMAKE_CXX_FLAGS "${CMAKE_CXX_FLAGS} -g")
-
 
 #Using FreeBSD?
 if (CMAKE_SYSTEM_NAME MATCHES "FreeBSD")
@@ -142,18 +141,19 @@
   src/terminal/PortForwardHandler.cpp
   src/terminal/PortForwardSourceHandler.cpp
   src/terminal/PortForwardDestinationHandler.cpp
-
-  ${ETERMINAL_SRCS} ${ETERMINAL_HDRS}
-  )
-add_dependencies(
-  TerminalCommon
-  generated-code
-  )
-
-add_executable (
-  etserver
   src/terminal/TerminalServer.cpp
   src/terminal/UserTerminalRouter.cpp
+
+  ${ETERMINAL_SRCS} ${ETERMINAL_HDRS}
+  )
+add_dependencies(
+  TerminalCommon
+  generated-code
+  )
+
+add_executable (
+  etserver
+  src/terminal/TerminalServerMain.cpp
   )
 
 target_link_libraries (
@@ -270,7 +270,6 @@
   ${CORE_LIBRARIES}
 )
 
-<<<<<<< HEAD
 enable_testing()
 
 file(GLOB TEST_SRCS test/*Test.cpp )
@@ -304,61 +303,6 @@
   et-test
   et-test
   )
-=======
-if(BUILD_TEST) # Build unit tests.
-  message(STATUS "Enabling test for ${PROJECT_NAME}")
-  enable_testing()
-
-  set(GTEST_PATH ${PROJECT_SOURCE_DIR}/test)
-
-  add_executable(
-    et-test
-  
-    src/terminal/TerminalClient.cpp
-    src/terminal/Terminal.cpp
-    src/terminal/TerminalServer.cpp
-    
-    test/BackedTest.cpp
-    test/ConnectionTest.cpp
-    test/CryptoHandlerTest.cpp
-    test/TerminalTest.cpp
-    test/Main.cpp
-    )
-  
-  add_dependencies(
-    et-test
-    TerminalCommon
-    et-lib
-    gtest
-    gtest_main
-    gmock
-    gmock_main)
-  
-  target_link_libraries(
-    et-test
-    TerminalCommon
-    et-lib
-    ${CMAKE_THREAD_LIBS_INIT}
-    ${PROTOBUF_LIBRARIES}
-    ${GFLAGS_LIBRARIES}
-    ${sodium_LIBRARY_RELEASE}
-    ${SELINUX_LIBRARIES}
-    ${UTEMPTER_LIBRARIES}
-    ${CORE_LIBRARIES}
-    gtest
-    gtest_main
-    gmock
-    gmock_main
-    resolv
-    util
-    )
-  add_test(
-    et-test
-    et-test
-    )
-  
-endif()
->>>>>>> 5088e93b
 
 install(TARGETS etserver etterminal et htm htmd
   PERMISSIONS  OWNER_EXECUTE OWNER_WRITE OWNER_READ GROUP_EXECUTE GROUP_READ WORLD_EXECUTE WORLD_READ
