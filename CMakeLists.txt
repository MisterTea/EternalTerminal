cmake_minimum_required (VERSION 2.8.12)
project (EternalTCP)

option(BUILD_TEST "Build all unit test" OFF) # {boolean} Turn on or off unit tests (defaults to off/false).
option(BUILD_PACKAGE "Builds the package" OFF)


set (${PROJECT_NAME}_VERSION_MAJOR 0)
set (${PROJECT_NAME}_VERSION_MINOR 0)
set (${PROJECT_NAME}_VERSION_PATCH 0)

IF(BUILD_TEST)
  add_subdirectory(${CMAKE_SOURCE_DIR}/cmake/external/googletest)
ENDIF(BUILD_TEST)

# Enable C++-11
if(UNIX)
    SET(CMAKE_CXX_FLAGS "${CMAKE_CXX_FLAGS} -Wall -std=c++11")
endif()

# Include external directories.
#add_subdirectory(${CMAKE_SOURCE_DIR}/cmake)

# Add cmake script directory.
LIST(APPEND CMAKE_MODULE_PATH "${CMAKE_SOURCE_DIR}/cmake")

# Find packages
find_package(Boost REQUIRED)
find_package(Threads REQUIRED)
find_package(Glog REQUIRED)
find_package(gflags REQUIRED)
find_package(LibGCrypt REQUIRED)
find_package(Protobuf REQUIRED)
set(CURSES_NEED_NCURSES TRUE)
find_package(Curses REQUIRED)

# Apply gcrypt flags
add_definitions(${LIBGCRYPT_CFLAGS})
SET( CMAKE_EXE_LINKER_FLAGS  "${CMAKE_EXE_LINKER_FLAGS} ${LIBGCRYPT_LIBRARIES}" )

# Apple specific packages
IF (APPLE)
   FIND_LIBRARY(COREFOUNDATION_LIBRARY CoreFoundation)
ELSE (APPLE)
   SET(COREFOUNDATION_LIBRARY "")
ENDIF (APPLE)

PROTOBUF_GENERATE_CPP(
ET_SRCS
ET_HDRS

proto/ET.proto
)

include_directories(
src
terminal
${PROTOBUF_INCLUDE_DIRS}
${CMAKE_CURRENT_BINARY_DIR}
${CURSES_INCLUDE_DIR}
)

set(${PROJECT_NAME}_SRC

src/BackedReader.cpp
src/BackedWriter.cpp
src/ClientConnection.cpp
src/Connection.cpp
src/CryptoHandler.cpp
src/FakeSocketHandler.cpp
src/FlakyFakeSocketHandler.cpp
src/Headers.cpp
src/ServerClientConnection.cpp
src/ServerConnection.cpp
src/SocketHandler.cpp
src/UnixSocketHandler.cpp

${ET_SRCS} ${ET_HDRS}
)

# Build the static library.
add_library(${PROJECT_NAME}-static STATIC ${${PROJECT_NAME}_SRC})
# Build the shared library.
#add_library(${PROJECT_NAME} SHARED ${${PROJECT_NAME}_SRC})

target_link_libraries(
  ${PROJECT_NAME}-static
  )

# Make sure the compiler can find include files for our Hello library
# when other libraries or executables link to Hello
target_include_directories (${PROJECT_NAME}-static PUBLIC ${CMAKE_CURRENT_SOURCE_DIR})

PROTOBUF_GENERATE_CPP(
ETERMINAL_SRCS
ETERMINAL_HDRS

proto/ETerminal.proto
)

add_library(
TerminalCommon
STATIC

terminal/ConsoleUtils.cpp
terminal/NCursesOverlay.cpp
terminal/ProcessHelper.cpp
terminal/SocketUtils.cpp

${ETERMINAL_SRCS} ${ETERMINAL_HDRS}
)
add_dependencies(TerminalCommon EternalTCP-static)

add_executable (Terminal terminal/Terminal.cpp)
target_link_libraries (
Terminal
LINK_PUBLIC
TerminalCommon
EternalTCP-static
${CMAKE_THREAD_LIBS_INIT}
${PROTOBUF_LIBRARIES}
${GLOG_LIBRARY}
gflags
${LIBGCRYPT_LIBRARIES}
${COREFOUNDATION_LIBRARY}
util
)

add_executable (FlakyTerminal terminal/FlakyTerminal.cpp)
target_link_libraries (
FlakyTerminal
LINK_PUBLIC
TerminalCommon
EternalTCP-static
${CMAKE_THREAD_LIBS_INIT}
${PROTOBUF_LIBRARIES}
${GLOG_LIBRARY}
gflags
${LIBGCRYPT_LIBRARIES}
${COREFOUNDATION_LIBRARY}
util
)

add_executable (ETServer terminal/TerminalServer.cpp)
target_link_libraries (
ETServer
LINK_PUBLIC
TerminalCommon
EternalTCP-static
${CMAKE_THREAD_LIBS_INIT}
${PROTOBUF_LIBRARIES}
${PROTOBUF_LIBRARIES}
${GLOG_LIBRARY}
gflags
${LIBGCRYPT_LIBRARIES}
${COREFOUNDATION_LIBRARY}
util
)

add_executable (
ETClient
terminal/TerminalClient.cpp
)
target_link_libraries (
ETClient
LINK_PUBLIC
TerminalCommon
EternalTCP-static
${CURSES_LIBRARIES}
${CMAKE_THREAD_LIBS_INIT}
${PROTOBUF_LIBRARIES}
${PROTOBUF_LIBRARIES}
${GLOG_LIBRARY}
gflags
${LIBGCRYPT_LIBRARIES}
${COREFOUNDATION_LIBRARY}
util
)


if(BUILD_TEST) # Build unit tests.
  message(STATUS "Enabling test for ${PROJECT_NAME}")
  enable_testing()
  add_subdirectory(sandbox)
  add_subdirectory(test)
endif()

if(BUILD_PACKAGE)
  message(STATUS "Building Package for ${PROJECT_NAME}")

  set(CPACK_PACKAGE_NAME ${PROJECT_NAME})
  set(CPACK_PACKAGE_VERSION_MAJOR ${${PROJECT_NAME}_VERSION_MAJOR})
  set(CPACK_PACKAGE_VERSION_MINOR ${${PROJECT_NAME}_VERSION_MINOR})
  set(CPACK_PACKAGE_VERSION_PATCH ${${PROJECT_NAME}_VERSION_PATCH})

  set(CPACK_PACKAGE_VERSION "${CPACK_PACKAGE_VERSION_MAJOR}.${CPACK_PACKAGE_VERSION_MINOR}.${CPACK_PACKAGE_VERSION_PATCH}")
<<<<<<< HEAD
  set(CPACK_PACKAGE_FILE_NAME "${CPACK_PACKAGE_NAME}-${CPACK_PACKAGE_VERSION}")
  set(CPACK_PACKAGE_VENDOR "Add Vendor")
  set(CPACK_PACKAGE_DESCRIPTION_SUMMARY "Add Summary")
  set(CPACK_PACKAGE_DESCRIPTION "Add a longer description")
  set(CPACK_PACKAGE_DESCRIPTION_FILE "${CMAKE_SOURCE_DIR}/README.md")
  if(WIN32 AND NOT UNIX)
    # for windows
  elseif(APPLE)
=======
  set(CPACK_PACKAGE_FILE_NAME "${CPACK_PACKAGE_NAME}-${CPACK_PACKAGE_VERSION}")  
  set(CPACK_PACKAGE_VENDOR "Add Vendor") 
  set(CPACK_PACKAGE_DESCRIPTION_SUMMARY "Add Summary") 
  set(CPACK_PACKAGE_DESCRIPTION "Add a longer description") 

  if(WIN32 AND NOT UNIX) 
    # for windows 
  elseif(APPLE) 
>>>>>>> e4cfe4f9
    # for mac
  else()
    set(CPACK_GENERATOR "DEB")
    # Strip files currently does not work, may be related to install TARGET
    set(CPACK_SOURCE_STRIP_FILES "")
    set(CPACK_STRIP_FILES "${CMAKE_BINARY_DIR}/${PROJECT_NAME}")
    set(CPACK_PACKAGING_INSTALL_PREFIX "/usr/")
    set(CPACK_DEBIAN_PACKAGE_SECTION "bin")
    # This will resolve dependencies automatically
    set(CPACK_DEBIAN_PACKAGE_SHLIBDEPS ON)

    set(CPACK_DEBIAN_PACKAGE_MAINTAINER "Jason G")
<<<<<<< HEAD
    install (TARGETS ETServer
      PERMISSIONS  OWNER_EXECUTE OWNER_WRITE OWNER_READ GROUP_EXECUTE GROUP_WRITE GROUP_READ WORLD_EXECUTE WORLD_WRITE WORLD_READ
      DESTINATION "bin"
      )
    install (TARGETS ETClient
=======

    install (TARGETS ETServer ETClient
>>>>>>> e4cfe4f9
      PERMISSIONS  OWNER_EXECUTE OWNER_WRITE OWNER_READ GROUP_EXECUTE GROUP_WRITE GROUP_READ WORLD_EXECUTE WORLD_WRITE WORLD_READ
      DESTINATION "bin"
      )

    install(FILES launcher/ET
      PERMISSIONS  OWNER_EXECUTE OWNER_WRITE OWNER_READ GROUP_EXECUTE GROUP_WRITE GROUP_READ WORLD_EXECUTE WORLD_WRITE WORLD_READ
      DESTINATION "bin")

    #To build and verify
    #cpack && lintian -c EternalTCP-#.#.#-Linux.deb
  endif()

  include(CPack)

endif()<|MERGE_RESOLUTION|>--- conflicted
+++ resolved
@@ -194,7 +194,6 @@
   set(CPACK_PACKAGE_VERSION_PATCH ${${PROJECT_NAME}_VERSION_PATCH})
 
   set(CPACK_PACKAGE_VERSION "${CPACK_PACKAGE_VERSION_MAJOR}.${CPACK_PACKAGE_VERSION_MINOR}.${CPACK_PACKAGE_VERSION_PATCH}")
-<<<<<<< HEAD
   set(CPACK_PACKAGE_FILE_NAME "${CPACK_PACKAGE_NAME}-${CPACK_PACKAGE_VERSION}")
   set(CPACK_PACKAGE_VENDOR "Add Vendor")
   set(CPACK_PACKAGE_DESCRIPTION_SUMMARY "Add Summary")
@@ -203,16 +202,6 @@
   if(WIN32 AND NOT UNIX)
     # for windows
   elseif(APPLE)
-=======
-  set(CPACK_PACKAGE_FILE_NAME "${CPACK_PACKAGE_NAME}-${CPACK_PACKAGE_VERSION}")  
-  set(CPACK_PACKAGE_VENDOR "Add Vendor") 
-  set(CPACK_PACKAGE_DESCRIPTION_SUMMARY "Add Summary") 
-  set(CPACK_PACKAGE_DESCRIPTION "Add a longer description") 
-
-  if(WIN32 AND NOT UNIX) 
-    # for windows 
-  elseif(APPLE) 
->>>>>>> e4cfe4f9
     # for mac
   else()
     set(CPACK_GENERATOR "DEB")
@@ -225,19 +214,11 @@
     set(CPACK_DEBIAN_PACKAGE_SHLIBDEPS ON)
 
     set(CPACK_DEBIAN_PACKAGE_MAINTAINER "Jason G")
-<<<<<<< HEAD
-    install (TARGETS ETServer
+
+    install (TARGETS ETServer ETClient
       PERMISSIONS  OWNER_EXECUTE OWNER_WRITE OWNER_READ GROUP_EXECUTE GROUP_WRITE GROUP_READ WORLD_EXECUTE WORLD_WRITE WORLD_READ
       DESTINATION "bin"
       )
-    install (TARGETS ETClient
-=======
-
-    install (TARGETS ETServer ETClient
->>>>>>> e4cfe4f9
-      PERMISSIONS  OWNER_EXECUTE OWNER_WRITE OWNER_READ GROUP_EXECUTE GROUP_WRITE GROUP_READ WORLD_EXECUTE WORLD_WRITE WORLD_READ
-      DESTINATION "bin"
-      )
 
     install(FILES launcher/ET
       PERMISSIONS  OWNER_EXECUTE OWNER_WRITE OWNER_READ GROUP_EXECUTE GROUP_WRITE GROUP_READ WORLD_EXECUTE WORLD_WRITE WORLD_READ
