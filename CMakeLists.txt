--- conflicted
+++ resolved
@@ -125,15 +125,10 @@
   ${ETERMINAL_SRCS} ${ETERMINAL_HDRS}
   )
 
-<<<<<<< HEAD
-IF(FREEBSD)
+IF(ANDROID)
+  set(CORE_LIBRARIES OpenSSL::SSL ZLIB::ZLIB util)
+ELSEIF(FREEBSD)
   set(CORE_LIBRARIES OpenSSL::SSL ZLIB::ZLIB util execinfo)
-=======
-IF(ANDROID)
-  set(CORE_LIBRARIES util)
-ELSEIF(FREEBSD)
-  set(CORE_LIBRARIES util execinfo)
->>>>>>> da43a444
 ELSEIF(NETBSD)
   set(CORE_LIBRARIES OpenSSL::SSL ZLIB::ZLIB util resolv execinfo)
 ELSEIF(WIN32)
